import shutil
import unittest
from typing import Callable

import pytest
from datasets import load_dataset
from parameterized import parameterized, parameterized_class
from transformers import AutoTokenizer

from llmcompressor.modifiers.quantization import QuantizationModifier
from llmcompressor.transformers import SparseAutoModelForCausalLM, oneshot
from tests.testing_utils import (
    parse_params,
    preprocess_tokenize_dataset,
    requires_gpu,
    requires_torch,
)

try:
    from vllm import LLM, SamplingParams

    vllm_installed = True
except ImportError:
    vllm_installed = False

# Defines the file paths to the directories containing the test configs
# for each of the quantization schemes
WNA16 = "tests/e2e/vLLM/configs/WNA16"
FP8 = "tests/e2e/vLLM/configs/FP8"
INT8 = "tests/e2e/vLLM/configs/INT8"
ACTORDER = "tests/e2e/vLLM/configs/actorder"
<<<<<<< HEAD
KV_CACHE = "tests/e2e/vLLM/configs/kv_cache"
CONFIGS = [WNA16, FP8, INT8, ACTORDER, KV_CACHE]
=======
WNA16_2of4 = "tests/e2e/vLLM/configs/WNA16_2of4"
CONFIGS = [WNA16, FP8, INT8, ACTORDER, WNA16_2of4]


def gen_test_name(testcase_func: Callable, param_num: int, param: dict) -> str:
    return "_".join(
        [
            testcase_func.__name__,
            parameterized.to_safe_name(
                param.get("testconfig_path", "").split("configs/")[-1]
            ),
            param.get("cadence", "").lower(),
        ]
    )
>>>>>>> b61d4e57


@requires_gpu
@requires_torch
@pytest.mark.skipif(not vllm_installed, reason="vLLM is not installed, skipping test")
@parameterized_class(parse_params(CONFIGS), class_name_func=gen_test_name)
class TestvLLM(unittest.TestCase):
    """
    The following test quantizes a model using a preset scheme or recipe,
    runs the model using vLLM, and then pushes the model to the hub for
    future use. Each test case is focused on a specific quantization type
    (e.g W4A16 with grouped quantization, W4N16 with channel quantization).
    To add a new test case, a new config has to be added to one of the folders
    listed in the `CONFIGS` folder. If the test case is for a data type not listed
    in `CONFIGS`, a new folder can be created and added to the list. The tests
    run on a cadence defined by the `cadence` field. Each config defines the model
    to quantize. Optionally, a dataset id and split can be provided for calibration.
    Finally, all config files must list a scheme. The scheme can be a preset scheme
    from https://github.com/neuralmagic/compressed-tensors/blob/main/src/compressed_tensors/quantization/quant_scheme.py
    or another identifier which can be used for the particular test case. If a recipe
    is not provided, it is assumed that the scheme provided is a preset scheme and will
    be used for quantization. Otherwise, the recipe will always be used if given.
    """  # noqa: E501

    model = None
    scheme = None
    dataset_id = None
    dataset_config = None
    dataset_split = None
    recipe = None
    save_dir = None

    def setUp(self):
        print("========== RUNNING ==============")
        print(self.scheme)

        self.device = "cuda:0"
        self.oneshot_kwargs = {}
        self.num_calibration_samples = 256
        self.max_seq_length = 2048
        self.prompts = [
            "The capital of France is",
            "The president of the US is",
            "My name is",
        ]

    def test_vllm(self):
        import torch

        # Load model.
        loaded_model = SparseAutoModelForCausalLM.from_pretrained(
            self.model, device_map=self.device, torch_dtype="auto"
        )
        tokenizer = AutoTokenizer.from_pretrained(self.model)

        if self.dataset_id:
            ds = load_dataset(
                self.dataset_id, name=self.dataset_config, split=self.dataset_split
            )
            ds = ds.shuffle(seed=42).select(range(self.num_calibration_samples))
            ds = preprocess_tokenize_dataset(ds, tokenizer, self.max_seq_length)
            self.oneshot_kwargs["dataset"] = ds
            self.oneshot_kwargs["max_seq_length"] = self.max_seq_length
            self.oneshot_kwargs["num_calibration_samples"] = (
                self.num_calibration_samples
            )

        if self.save_dir is None:
            self.save_dir = self.model.split("/")[1] + f"-{self.scheme}"

        self.oneshot_kwargs["model"] = loaded_model
        if self.recipe:
            self.oneshot_kwargs["recipe"] = self.recipe
        else:
            # Test assumes that if a recipe was not provided, using
            # a compatible preset sceme
            self.oneshot_kwargs["recipe"] = QuantizationModifier(
                targets="Linear", scheme=self.scheme, ignore=["lm_head"]
            )

        # Apply quantization.
        print("ONESHOT KWARGS", self.oneshot_kwargs)
        oneshot(
            **self.oneshot_kwargs,
            clear_sparse_session=True,
            oneshot_device=self.device,
        )
        self.oneshot_kwargs["model"].save_pretrained(self.save_dir)
        tokenizer.save_pretrained(self.save_dir)
        # Run vLLM with saved model
        print("================= RUNNING vLLM =========================")
        sampling_params = SamplingParams(temperature=0.80, top_p=0.95)
        if "W4A16_2of4" in self.scheme:
            # required by the kernel
            llm = LLM(model=self.save_dir, dtype=torch.float16)
        else:
            llm = LLM(model=self.save_dir)
        outputs = llm.generate(self.prompts, sampling_params)
        print("================= vLLM GENERATION ======================")
        for output in outputs:
            assert output
            prompt = output.prompt
            generated_text = output.outputs[0].text
            print("PROMPT", prompt)
            print("GENERATED TEXT", generated_text)
        print("================= UPLOADING TO HUB ======================")
        self.oneshot_kwargs["model"].push_to_hub(f"nm-testing/{self.save_dir}-e2e")
        tokenizer.push_to_hub(f"nm-testing/{self.save_dir}-e2e")

    def tearDown(self):
        if self.save_dir is not None:
            shutil.rmtree(self.save_dir)<|MERGE_RESOLUTION|>--- conflicted
+++ resolved
@@ -29,12 +29,10 @@
 FP8 = "tests/e2e/vLLM/configs/FP8"
 INT8 = "tests/e2e/vLLM/configs/INT8"
 ACTORDER = "tests/e2e/vLLM/configs/actorder"
-<<<<<<< HEAD
 KV_CACHE = "tests/e2e/vLLM/configs/kv_cache"
-CONFIGS = [WNA16, FP8, INT8, ACTORDER, KV_CACHE]
-=======
+
 WNA16_2of4 = "tests/e2e/vLLM/configs/WNA16_2of4"
-CONFIGS = [WNA16, FP8, INT8, ACTORDER, WNA16_2of4]
+CONFIGS = [WNA16, FP8, INT8, ACTORDER, WNA16_2of4, KV_CACHE]
 
 
 def gen_test_name(testcase_func: Callable, param_num: int, param: dict) -> str:
@@ -47,8 +45,6 @@
             param.get("cadence", "").lower(),
         ]
     )
->>>>>>> b61d4e57
-
 
 @requires_gpu
 @requires_torch
