import os
import re
import shutil
from pathlib import Path
from typing import Callable

import pytest
import yaml
from huggingface_hub import HfApi
from loguru import logger

from llmcompressor.core import active_session
from tests.e2e.e2e_utils import run_oneshot_for_e2e_testing
from tests.examples.utils import requires_gpu_count

try:
    from vllm import LLM, SamplingParams

    vllm_installed = True
except ImportError:
    vllm_installed = False
    logger.warning("vllm is not installed. This test will be skipped")

HF_MODEL_HUB_NAME = "nm-testing"
TEST_DATA_FILE = os.environ.get("TEST_DATA_FILE", "")

EXPECTED_SAVED_FILES = [
    "config.json",
    r"^model(?:-\d{5}-of-\d{5})?\.safetensors$",
    "recipe.yaml",
    "tokenizer.json",
]


@pytest.fixture
def record_config_file(record_testsuite_property: Callable[[str, object], None]):
    test_data_file_name = TEST_DATA_FILE.split("configs/")[-1]
    record_testsuite_property("TEST_DATA_FILE_NAME", test_data_file_name)


# Will run each test case in its own process through run_tests.sh
# emulating vLLM CI testing
@requires_gpu_count(1)
@pytest.mark.skipif(not vllm_installed, reason="vLLM is not installed, skipping test")
class TestvLLM:
    """
    The following test quantizes a model using a preset scheme or recipe,
    runs the model using vLLM, and then pushes the model to the hub for
    future use. Each test case is focused on a specific quantization type
    (e.g W4A16 with grouped quantization, W4N16 with channel quantization).
    To add a new test case, a new config has to be added to the `configs` folder.
    The tests run on a cadence defined by the `cadence` field. Each config defines
    the model to quantize. Optionally, a dataset id and split can be provided for
    calibration. Finally, all config files must list a scheme. The scheme can be a
    preset scheme from
    https://github.com/neuralmagic/compressed-tensors/blob/main/src/compressed_tensors/quantization/quant_scheme.py
    or another identifier which can be used for the particular test case. If a recipe
    is not provided, it is assumed that the scheme provided is a preset scheme and will
    be used for quantization. Otherwise, the recipe will always be used if given.
    """  # noqa: E501

    def set_up(self):
        eval_config = yaml.safe_load(Path(TEST_DATA_FILE).read_text(encoding="utf-8"))

        if os.environ.get("CADENCE", "commit") != eval_config.get("cadence"):
            pytest.skip("Skipping test; cadence mismatch")

        self.model = eval_config["model"]
        self.scheme = eval_config.get("scheme")
        self.dataset_id = eval_config.get("dataset_id")
        self.dataset_config = eval_config.get("dataset_config")
        self.dataset_split = eval_config.get("dataset_split")
        self.recipe = eval_config.get("recipe")
        self.quant_type = eval_config.get("quant_type")
        self.save_dir = eval_config.get("save_dir")

        logger.info("========== RUNNING ==============")
        logger.info(self.scheme)

        self.device = "cuda:0"
        self.num_calibration_samples = 256
        self.max_seq_length = 2048
        self.prompts = [
            "The capital of France is",
            "The president of the US is",
            "My name is",
        ]
        self.api = HfApi()

    @pytest.mark.usefixtures("record_config_file")
    def test_vllm(self):
        # Run vLLM with saved model
        import torch

        self.set_up()
        if not self.save_dir:
            self.save_dir = self.model.split("/")[1] + f"-{self.scheme}"
        oneshot_model, tokenizer = run_oneshot_for_e2e_testing(
            model=self.model,
            device=self.device,
            num_calibration_samples=self.num_calibration_samples,
            max_seq_length=self.max_seq_length,
            scheme=self.scheme,
            dataset_id=self.dataset_id,
            dataset_config=self.dataset_config,
            dataset_split=self.dataset_split,
            recipe=self.recipe,
            quant_type=self.quant_type,
        )

<<<<<<< HEAD
        # check that session contains recipe
        self._check_session_contains_recipe()

        self.oneshot_kwargs["model"].save_pretrained(self.save_dir)
=======
        logger.info("================= SAVING TO DISK ======================")
        oneshot_model.save_pretrained(self.save_dir)
>>>>>>> 540d4b2e
        tokenizer.save_pretrained(self.save_dir)
        recipe_path = os.path.join(self.save_dir, "recipe.yaml")

<<<<<<< HEAD
        # check that expected files exist
        self._check_save_dir_has_expected_files()

        # Reset after session info is extracted on save -- recipe
        self.session.reset()
=======
        # Use the session to fetch the recipe;
        # Reset session for next test case
        session = active_session()
        recipe_yaml_str = session.get_serialized_recipe()
        with open(recipe_path, "w") as fp:
            fp.write(recipe_yaml_str)
        session.reset()

        logger.info("================= UPLOADING TO HUB ======================")

        self.api.upload_folder(
            repo_id=f"{HF_MODEL_HUB_NAME}/{self.save_dir}-e2e",
            folder_path=self.save_dir,
        )
>>>>>>> 540d4b2e

        logger.info("================= RUNNING vLLM =========================")

        sampling_params = SamplingParams(temperature=0.80, top_p=0.95)
        if "W4A16_2of4" in self.scheme:
            # required by the kernel
            llm = LLM(model=self.save_dir, dtype=torch.float16)
        else:
            llm = LLM(model=self.save_dir)
        outputs = llm.generate(self.prompts, sampling_params)

        logger.info("================= vLLM GENERATION ======================")
        for output in outputs:
            assert output
            prompt = output.prompt
            generated_text = output.outputs[0].text

            logger.info("PROMPT")
            logger.info(prompt)
            logger.info("GENERATED TEXT")
            logger.info(generated_text)

        self.tear_down()

    def tear_down(self):
        if self.save_dir is not None:
            shutil.rmtree(self.save_dir)

    def _check_session_contains_recipe(self) -> None:
        session = active_session()
        recipe_yaml_str = session.get_serialized_recipe()
        assert recipe_yaml_str is not None

    def _check_save_dir_has_expected_files(self):
        files = os.listdir(self.save_dir)
        logger.debug("Saved files: ", files)

        matched_patterns = set()

        for expected in EXPECTED_SAVED_FILES:
            # Find all files matching the expected pattern
            matches = [
                file
                for file in files
                if (
                    re.fullmatch(expected, file)
                    if expected.startswith("^")
                    else file == expected
                )
            ]
            if matches is not None:
                matched_patterns.add(expected)

        assert len(matched_patterns) == len(EXPECTED_SAVED_FILES), (
            "expected: ",
            EXPECTED_SAVED_FILES,
            "\n saved: ",
            list(matched_patterns),
        )<|MERGE_RESOLUTION|>--- conflicted
+++ resolved
@@ -41,7 +41,7 @@
 # Will run each test case in its own process through run_tests.sh
 # emulating vLLM CI testing
 @requires_gpu_count(1)
-@pytest.mark.skipif(not vllm_installed, reason="vLLM is not installed, skipping test")
+# @pytest.mark.skipif(not vllm_installed, reason="vLLM is not installed, skipping test")
 class TestvLLM:
     """
     The following test quantizes a model using a preset scheme or recipe,
@@ -108,25 +108,20 @@
             quant_type=self.quant_type,
         )
 
-<<<<<<< HEAD
         # check that session contains recipe
         self._check_session_contains_recipe()
 
-        self.oneshot_kwargs["model"].save_pretrained(self.save_dir)
-=======
         logger.info("================= SAVING TO DISK ======================")
         oneshot_model.save_pretrained(self.save_dir)
->>>>>>> 540d4b2e
         tokenizer.save_pretrained(self.save_dir)
         recipe_path = os.path.join(self.save_dir, "recipe.yaml")
 
-<<<<<<< HEAD
         # check that expected files exist
         self._check_save_dir_has_expected_files()
 
         # Reset after session info is extracted on save -- recipe
         self.session.reset()
-=======
+
         # Use the session to fetch the recipe;
         # Reset session for next test case
         session = active_session()
@@ -141,7 +136,6 @@
             repo_id=f"{HF_MODEL_HUB_NAME}/{self.save_dir}-e2e",
             folder_path=self.save_dir,
         )
->>>>>>> 540d4b2e
 
         logger.info("================= RUNNING vLLM =========================")
 
