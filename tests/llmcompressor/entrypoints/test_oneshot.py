from transformers import AutoModelForCausalLM

from llmcompressor import Oneshot
from llmcompressor.args import parse_args


def test_oneshot_from_args():
    # Select model and load it.
    stub = "TinyLlama/TinyLlama-1.1B-Chat-v1.0"
    model = AutoModelForCausalLM.from_pretrained(stub)
    dataset = "HuggingFaceH4/ultrachat_200k"

    NUM_CALIBRATION_SAMPLES = 512
    MAX_SEQUENCE_LENGTH = 2048

    recipe = "foo_recipe"

    output_dir = "bar_output_dir"

<<<<<<< HEAD
    model_args, dataset_args, recipe_args, output_dir = parse_oneshot_args(
=======
    model_args, data_args, recipe_args, _, output_dir = parse_args(
>>>>>>> 7bb517f6
        model=model,
        dataset=dataset,
        recipe=recipe,
        max_seq_length=MAX_SEQUENCE_LENGTH,
        num_calibration_samples=NUM_CALIBRATION_SAMPLES,
        output_dir=output_dir,
    )

    oneshot = Oneshot.from_args(model_args, dataset_args, recipe_args, output_dir)
    assert oneshot.model == model
    assert oneshot.model_args is model_args
    assert oneshot.dataset_args is dataset_args
    assert oneshot.recipe_args is recipe_args
    assert oneshot.model_args is model_args
    assert oneshot.output_dir is output_dir<|MERGE_RESOLUTION|>--- conflicted
+++ resolved
@@ -17,11 +17,7 @@
 
     output_dir = "bar_output_dir"
 
-<<<<<<< HEAD
-    model_args, dataset_args, recipe_args, output_dir = parse_oneshot_args(
-=======
     model_args, data_args, recipe_args, _, output_dir = parse_args(
->>>>>>> 7bb517f6
         model=model,
         dataset=dataset,
         recipe=recipe,
