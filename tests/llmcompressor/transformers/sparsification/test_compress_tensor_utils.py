import math
import shutil

import pytest
import torch
from accelerate import cpu_offload
from accelerate.accelerator import get_state_dict_offloaded_model
from compressed_tensors import QUANTIZATION_CONFIG_NAME
from compressed_tensors.compressors import ModelCompressor
from compressed_tensors.config import BitmaskConfig, DenseSparsityConfig
from compressed_tensors.quantization import QuantizationStatus
from compressed_tensors.utils import get_offloaded_device, update_prefix_dict
from transformers import AutoConfig

from llmcompressor.core import reset_session
from llmcompressor.pytorch.utils.helpers import tensor_sparsity
from llmcompressor.transformers import SparseAutoModelForCausalLM, oneshot
from llmcompressor.transformers.compression.sparsity_config import (
    SparsityConfigMetadata,
)


@pytest.mark.parametrize(
    "compressed,config,dtype",
    [
        [True, None, torch.float32],
        [False, DenseSparsityConfig(), torch.float16],
        [True, BitmaskConfig(), torch.bfloat16],
        [False, BitmaskConfig(), torch.float32],
        [False, None, torch.float16],
    ],
)
def test_sparse_model_reload(compressed, config, dtype, tmp_path):
    recipe_str = "tests/llmcompressor/transformers/obcq/recipes/test_tiny2.yaml"
    expected_sparsity = 0.5
    model_path = "Xenova/llama2.c-stories15M"
    device = "cuda:0"
    if not torch.cuda.is_available():
        device = "cpu"
    dataset = "open_platypus"
    concatenate_data = False
    num_calibration_samples = 64
    output_dir = tmp_path / "oneshot_out"
    splits = {"calibration": "train[:10%]"}
    one_of_sparse_weights = "model.layers.1.mlp.up_proj.weight"

    # create a sparse model
    oneshot(
        model=model_path,
        dataset=dataset,
        output_dir=output_dir,
        num_calibration_samples=num_calibration_samples,
        recipe=recipe_str,
        concatenate_data=concatenate_data,
        splits=splits,
        oneshot_device=device,
        precision=dtype,
        clear_sparse_session=False,
    )

    model = SparseAutoModelForCausalLM.from_pretrained(
        tmp_path / "oneshot_out", torch_dtype=dtype
    )

    # assert that sample layer has the intended sparsity
    assert math.isclose(
        tensor_sparsity(model.state_dict()[one_of_sparse_weights]),
        expected_sparsity,
        rel_tol=1e-3,
    )
    inferred_structure = SparsityConfigMetadata.infer_sparsity_structure()
    assert inferred_structure == "0:0"

    model.save_pretrained(
        tmp_path / "compress_out",
        sparsity_config=config,
        save_compressed=compressed,
    )

    config = AutoConfig.from_pretrained(tmp_path / "compress_out")
    compression_config = getattr(config, QUANTIZATION_CONFIG_NAME, None)
    sparsity_config = ModelCompressor.parse_sparsity_config(compression_config)
    assert (
        sparsity_config["format"] == "dense"
        if (not compressed and config is None)
        else "sparse_bitmask"
    )
    assert sparsity_config[
        "global_sparsity"
    ] == SparsityConfigMetadata.infer_global_sparsity(model)
    assert sparsity_config["sparsity_structure"] == inferred_structure

    dense_model = SparseAutoModelForCausalLM.from_pretrained(
        tmp_path / "compress_out", torch_dtype="auto"
    )

    og_state_dict = model.state_dict()
    reconstructed_state_dict = dense_model.state_dict()
    assert len(og_state_dict) == len(reconstructed_state_dict)
    for key in og_state_dict.keys():
        dense_tensor = og_state_dict[key]
        reconstructed_tensor = reconstructed_state_dict[key]
        assert dense_tensor.dtype == reconstructed_tensor.dtype == dtype
        assert torch.equal(dense_tensor, reconstructed_tensor)

    shutil.rmtree(tmp_path)


@pytest.mark.parametrize(
    "skip_compression_stats,save_compressed",
    [[True, True], [True, False], [False, True], [False, False]],
)
def test_dense_model_save(tmp_path, skip_compression_stats, save_compressed):
    reset_session()

    model_path = "Xenova/llama2.c-stories15M"
    model = SparseAutoModelForCausalLM.from_pretrained(model_path)

    inferred_global_sparsity = SparsityConfigMetadata.infer_global_sparsity(model)
    assert math.isclose(inferred_global_sparsity, 0.0, rel_tol=1e-3)
    inferred_structure = SparsityConfigMetadata.infer_sparsity_structure()
    assert inferred_structure == "unstructured"

    model.save_pretrained(
        tmp_path / "dense_out",
        skip_compression_stats=skip_compression_stats,
        save_compressed=save_compressed,
    )

    # for models with 0% sparsity no sparsity config is saved regardless
    config = AutoConfig.from_pretrained(tmp_path / "dense_out")
    compression_config = getattr(config, QUANTIZATION_CONFIG_NAME, None)
    sparsity_config = ModelCompressor.parse_sparsity_config(compression_config)
    assert sparsity_config is None

    shutil.rmtree(tmp_path)


@pytest.mark.parametrize(
    "format,dtype",
    [
        ["dense", torch.float32],
        ["dense", torch.float16],
        ["int_quantized", torch.float32],
        # [True, "int_quantized", torch.float16],
    ],
)
def test_quant_model_reload(format, dtype, tmp_path):
    recipe_str = (
        "tests/llmcompressor/transformers/compression/recipes/new_quant_simple.yaml"
    )
    model_path = "Xenova/llama2.c-stories15M"
    device = "cuda:0"
    if not torch.cuda.is_available():
        device = "cpu"
    dataset = "open_platypus"
    concatenate_data = False
    num_calibration_samples = 64
    output_dir = tmp_path / "oneshot_out"
    splits = {"calibration": "train[:10%]"}

    # create a quantized model
    oneshot(
        model=model_path,
        dataset=dataset,
        output_dir=output_dir,
        num_calibration_samples=num_calibration_samples,
        recipe=recipe_str,
        concatenate_data=concatenate_data,
        splits=splits,
        oneshot_device=device,
        precision=dtype,
    )

    model = SparseAutoModelForCausalLM.from_pretrained(
        tmp_path / "oneshot_out", torch_dtype=dtype
    )

    for _, module in model.named_modules():
        if hasattr(module, "quantization_scheme"):
            assert module.weight.dtype == dtype
            assert module.quantization_status == QuantizationStatus.FROZEN

    model.save_pretrained(
        tmp_path / "compress_out",
        quantization_format=format,
        save_compressed=True,
    )

    config = AutoConfig.from_pretrained(tmp_path / "compress_out")
    compression_config = getattr(config, QUANTIZATION_CONFIG_NAME, None)
    quant_config = ModelCompressor.parse_quantization_config(compression_config)
    assert quant_config["format"] == format

    dense_model = SparseAutoModelForCausalLM.from_pretrained(
        tmp_path / "compress_out", torch_dtype="auto"
    )

    og_state_dict = model.state_dict()
    reconstructed_state_dict = dense_model.state_dict()
    assert len(og_state_dict) == len(reconstructed_state_dict)
    for key in og_state_dict.keys():
        dense_tensor = og_state_dict[key]
        reconstructed_tensor = reconstructed_state_dict[key]
        assert dense_tensor.dtype == reconstructed_tensor.dtype
        if key.endswith("weight") and format != "dense":
            # we don't expect an exact match for compressed
            diff = torch.abs(dense_tensor - reconstructed_tensor)
            assert not torch.any(diff > 0.01).item()
        else:
            assert torch.equal(dense_tensor, reconstructed_tensor)

    shutil.rmtree(tmp_path)


# technically only tie_word_embeddings=False is supported right now
# setting to True is discouraged
@pytest.mark.parametrize(
    "offload,torch_dtype,tie_word_embeddings,device_map",
    [
        # dtype
        (False, torch.float16, False, "cpu"),
        (False, torch.float16, True, "cpu"),
<<<<<<< HEAD
        (False, torch.float32, False, "cpu"),
        (False, torch.float32, True, "cpu"),
        # offloading
        (True, torch.float16, False, "cpu"),
        (True, torch.float32, False, "cpu"),
        # (True, torch.float16, True, "cpu"),  # TODO: fails
        # (True, torch.float32, True, "cpu"),  # TODO: fails
=======
        (False, torch.float32, True, "cpu"),
        # offloading
        (True, torch.float16, False, "cpu"),
>>>>>>> 7c2ab3ac
    ],
)
def test_model_reload(offload, torch_dtype, tie_word_embeddings, device_map, tmp_path):
    model_path = "Xenova/llama2.c-stories15M"
    save_path = tmp_path / "save_path"

    model = SparseAutoModelForCausalLM.from_pretrained(
        model_path,
        tie_word_embeddings=tie_word_embeddings,
        torch_dtype=torch_dtype,
        device_map=device_map,
    )
    if offload:
        model = cpu_offload(model)

    model.save_pretrained(save_path, safe_serialization=True)

    reloaded = SparseAutoModelForCausalLM.from_pretrained(
        save_path, torch_dtype="auto", device_map="cpu"
    )

    model_dict = get_state_dict_offloaded_model(model)
    reloaded_dict = get_state_dict_offloaded_model(reloaded)
    assert model_dict.keys() == reloaded_dict.keys()
    for key in model_dict:
        assert torch.equal(model_dict[key].cpu(), reloaded_dict[key].cpu())


@pytest.mark.skipif(not torch.cuda.is_available(), reason="requires gpu")
@pytest.mark.parametrize(
    "offload,torch_dtype,tie_word_embeddings,device_map",
    [
        (False, torch.float32, False, "cuda:0"),
        (True, torch.float32, False, "cuda:0"),
        (True, torch.float16, True, "cuda:0"),
        (True, torch.float32, True, "cuda:0"),
    ],
)
def test_model_reload_gpu(
    offload, torch_dtype, tie_word_embeddings, device_map, tmp_path
):
<<<<<<< HEAD
    test_model_reload(offload, torch_dtype, tie_word_embeddings, device_map, tmp_path)


@pytest.mark.parametrize(
    "offload,torch_dtype,tie_word_embeddings,device_map",
    [
        (False, torch.float16, False, "cpu"),
        (False, torch.float32, False, "cpu"),
        (True, torch.float32, False, "cpu"),
        (False, torch.float16, True, "cpu"),
        (False, torch.float32, True, "cpu"),
        (True, torch.float16, True, "cpu"),
        (True, torch.float32, True, "cpu"),
    ],
)
def test_model_shared_tensors(
    offload, torch_dtype, tie_word_embeddings, device_map, tmp_path
):
    # load model
    model = SparseAutoModelForCausalLM.from_pretrained(
        "Xenova/llama2.c-stories15M",
        torch_dtype=torch_dtype,
        tie_word_embeddings=tie_word_embeddings,
        device_map=device_map,
    )
    if offload:
        model = cpu_offload(model)

    # modify lm head
    with torch.no_grad():
        if offload:
            model.lm_head._hf_hook.pre_forward(model.lm_head)

        model.lm_head.weight += 1

        if offload:
            device = get_offloaded_device(model.lm_head)
            update_prefix_dict(model.lm_head, "weight", model.lm_head.weight.to(device))
            model.lm_head._hf_hook.post_forward(model.lm_head, None)

    # check that embed_tokens is not modified
    model_dict = get_state_dict_offloaded_model(model)
    lm_head = model_dict["lm_head.weight"]
    embed_tokens = model_dict["model.embed_tokens.weight"]
    if tie_word_embeddings:
        assert torch.equal(lm_head, embed_tokens)
    else:
        assert not torch.equal(lm_head, embed_tokens)


@pytest.mark.skipif(not torch.cuda.is_available(), reason="requires gpu")
@pytest.mark.parametrize(
    "offload,torch_dtype,tie_word_embeddings,device_map",
    [
        (False, torch.float32, False, "cuda:0"),
        (False, torch.float32, True, "cuda:0"),
    ],
)
def test_model_shared_tensors_gpu(
    offload, torch_dtype, tie_word_embeddings, device_map, tmp_path
):
    test_model_shared_tensors(
        offload, torch_dtype, tie_word_embeddings, device_map, tmp_path
    )
=======
    test_model_reload(offload, torch_dtype, tie_word_embeddings, device_map, tmp_path)
>>>>>>> 7c2ab3ac
<|MERGE_RESOLUTION|>--- conflicted
+++ resolved
@@ -221,7 +221,6 @@
         # dtype
         (False, torch.float16, False, "cpu"),
         (False, torch.float16, True, "cpu"),
-<<<<<<< HEAD
         (False, torch.float32, False, "cpu"),
         (False, torch.float32, True, "cpu"),
         # offloading
@@ -229,11 +228,6 @@
         (True, torch.float32, False, "cpu"),
         # (True, torch.float16, True, "cpu"),  # TODO: fails
         # (True, torch.float32, True, "cpu"),  # TODO: fails
-=======
-        (False, torch.float32, True, "cpu"),
-        # offloading
-        (True, torch.float16, False, "cpu"),
->>>>>>> 7c2ab3ac
     ],
 )
 def test_model_reload(offload, torch_dtype, tie_word_embeddings, device_map, tmp_path):
@@ -275,7 +269,6 @@
 def test_model_reload_gpu(
     offload, torch_dtype, tie_word_embeddings, device_map, tmp_path
 ):
-<<<<<<< HEAD
     test_model_reload(offload, torch_dtype, tie_word_embeddings, device_map, tmp_path)
 
 
@@ -339,7 +332,4 @@
 ):
     test_model_shared_tensors(
         offload, torch_dtype, tie_word_embeddings, device_map, tmp_path
-    )
-=======
-    test_model_reload(offload, torch_dtype, tie_word_embeddings, device_map, tmp_path)
->>>>>>> 7c2ab3ac
+    )