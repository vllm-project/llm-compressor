import logging
import math
import shutil

import pytest
import torch
from accelerate import cpu_offload
from accelerate.accelerator import get_state_dict_offloaded_model
from compressed_tensors import QUANTIZATION_CONFIG_NAME, CompressionFormat
from compressed_tensors.compressors import ModelCompressor
from compressed_tensors.config import BitmaskConfig, DenseSparsityConfig
from compressed_tensors.quantization import (
    QuantizationConfig,
    QuantizationStatus,
    quantize,
)
from compressed_tensors.utils import get_offloaded_device, update_prefix_dict
from torch import nn
from transformers import AutoConfig, AutoModelForCausalLM
from transformers.utils.quantization_config import CompressedTensorsConfig

from llmcompressor.core import reset_session
from llmcompressor.pytorch.utils.helpers import tensor_sparsity
from llmcompressor.transformers import oneshot
from llmcompressor.transformers.compression.sparsity_config import (
    SparsityConfigMetadata,
)
from llmcompressor.transformers.sparsification.compressed_tensors_utils import (
    get_model_compressor,
    modify_save_pretrained,
    patch_tied_tensors_bug,
)


@pytest.mark.parametrize(
    "compressed,config,dtype",
    [
        [True, None, torch.float32],
        [False, DenseSparsityConfig(), torch.float16],
        [True, BitmaskConfig(), torch.bfloat16],
        [False, BitmaskConfig(), torch.float32],
        [False, None, torch.float16],
    ],
)
def test_sparse_model_reload(compressed, config, dtype, tmp_path):
    recipe_str = "tests/llmcompressor/transformers/obcq/recipes/test_tiny2.yaml"
    expected_sparsity = 0.5
    model_path = "Xenova/llama2.c-stories15M"
    device = "cuda:0"
    if not torch.cuda.is_available():
        device = "cpu"
    dataset = "open_platypus"
    concatenate_data = False
    num_calibration_samples = 64
    output_dir = tmp_path / "oneshot_out"
    splits = {"calibration": "train[:10%]"}
    one_of_sparse_weights = "model.layers.1.mlp.up_proj.weight"

    # create a sparse model
    oneshot(
        model=model_path,
        dataset=dataset,
        output_dir=output_dir,
        num_calibration_samples=num_calibration_samples,
        recipe=recipe_str,
        concatenate_data=concatenate_data,
        splits=splits,
        oneshot_device=device,
        precision=dtype,
        clear_sparse_session=False,
    )

    # temporarily set the log level to error, to ignore printing out long missing
    # and unexpected key error messages (these are EXPECTED for quantized models)
    transformers_logger = logging.getLogger("transformers.modeling_utils")
    restore_log_level = transformers_logger.getEffectiveLevel()
    transformers_logger.setLevel(level=logging.ERROR)

    model = AutoModelForCausalLM.from_pretrained(
        tmp_path / "oneshot_out", torch_dtype=dtype
    )

    # restore transformers logging level now that model shell is loaded
    transformers_logger.setLevel(level=restore_log_level)

    # assert that sample layer has the intended sparsity
    assert math.isclose(
        tensor_sparsity(model.state_dict()[one_of_sparse_weights]),
        expected_sparsity,
        rel_tol=1e-3,
    )

    inferred_structure = SparsityConfigMetadata.infer_sparsity_structure()
    assert inferred_structure == "0:0"

    model.save_pretrained(
        tmp_path / "compress_out",
        sparsity_config=config,
        save_compressed=compressed,
    )

    config = AutoConfig.from_pretrained(tmp_path / "compress_out")
    compression_config = getattr(config, QUANTIZATION_CONFIG_NAME, None)
    sparsity_config = ModelCompressor.parse_sparsity_config(compression_config)
    assert (
        sparsity_config["format"] == "dense"
        if (not compressed and config is None)
        else "sparse_bitmask"
    )
    assert sparsity_config[
        "global_sparsity"
    ] == SparsityConfigMetadata.infer_global_sparsity(model)
    assert sparsity_config["sparsity_structure"] == inferred_structure

    dense_model = AutoModelForCausalLM.from_pretrained(
        tmp_path / "compress_out", torch_dtype="auto"
    )

    og_state_dict = model.state_dict()
    reconstructed_state_dict = dense_model.state_dict()
    assert len(og_state_dict) == len(reconstructed_state_dict)
    for key in og_state_dict.keys():
        dense_tensor = og_state_dict[key]
        reconstructed_tensor = reconstructed_state_dict[key]
        assert dense_tensor.dtype == reconstructed_tensor.dtype == dtype
        assert torch.equal(dense_tensor, reconstructed_tensor)

    shutil.rmtree(tmp_path)


@pytest.mark.parametrize(
    "skip_compression_stats,save_compressed",
    [[True, True], [True, False], [False, True], [False, False]],
)
def test_dense_model_save(tmp_path, skip_compression_stats, save_compressed):
    reset_session()

    model_path = "Xenova/llama2.c-stories15M"
    model = AutoModelForCausalLM.from_pretrained(model_path)

    inferred_global_sparsity = SparsityConfigMetadata.infer_global_sparsity(model)
    assert math.isclose(inferred_global_sparsity, 0.0, rel_tol=1e-3)
    inferred_structure = SparsityConfigMetadata.infer_sparsity_structure()
    assert inferred_structure == "unstructured"

    model.save_pretrained(
        tmp_path / "dense_out",
        skip_compression_stats=skip_compression_stats,
        save_compressed=save_compressed,
    )

    # for models with 0% sparsity no sparsity config is saved regardless
    config = AutoConfig.from_pretrained(tmp_path / "dense_out")
    compression_config = getattr(config, QUANTIZATION_CONFIG_NAME, None)
    sparsity_config = ModelCompressor.parse_sparsity_config(compression_config)
    assert sparsity_config is None

    shutil.rmtree(tmp_path)


@pytest.mark.parametrize(
    "format,dtype",
    [
        ["dense", torch.float32],
        ["dense", torch.float16],
        ["int_quantized", torch.float32],
    ],
)
def test_quant_model_reload(format, dtype, tmp_path):
    from llmcompressor.pytorch.model_load.helpers import get_session_model

    recipe_str = (
        "tests/llmcompressor/transformers/compression/recipes/new_quant_simple.yaml"
    )
    model_path = "Xenova/llama2.c-stories15M"
    device = "cuda:0"
    if not torch.cuda.is_available():
        device = "cpu"
    dataset = "open_platypus"
    concatenate_data = False
    num_calibration_samples = 16
    splits = {"calibration": "train[:10%]"}

    # create a quantized model
    oneshot(
        model=model_path,
        dataset=dataset,
        num_calibration_samples=num_calibration_samples,
        recipe=recipe_str,
        concatenate_data=concatenate_data,
        splits=splits,
        oneshot_device=device,
        clear_sparse_session=False,
        precision=dtype,
    )

    # Fetch the oneshot model
    model = get_session_model()
    og_state_dict = model.state_dict()
    save_path_compressed = tmp_path / "compressed"

    for _, module in model.named_modules():
        if hasattr(module, "quantization_scheme"):
            assert module.weight.dtype == dtype
            assert module.quantization_status == QuantizationStatus.FROZEN

    # Save to disk
    model.save_pretrained(
        save_path_compressed,
        quantization_format=format,
        save_compressed=True,
    )

    # Verify config on disk
    config = AutoConfig.from_pretrained(save_path_compressed)
    compression_config = getattr(config, QUANTIZATION_CONFIG_NAME, None)
    quant_config = ModelCompressor.parse_quantization_config(compression_config)
    assert quant_config["format"] == format

    decompressed_model = AutoModelForCausalLM.from_pretrained(
        save_path_compressed,
        torch_dtype=dtype,
        quantization_config=CompressedTensorsConfig(run_compressed=False),
    )

    reconstructed_state_dict = decompressed_model.state_dict()
    assert len(og_state_dict) == len(reconstructed_state_dict)
    for key in og_state_dict.keys():
        dense_tensor = og_state_dict[key].to(device)
        reconstructed_tensor = reconstructed_state_dict[key].to(device)
        assert dense_tensor.dtype == reconstructed_tensor.dtype
        if key.endswith("weight") and format != "dense":
            # we don't expect an exact match for compressed
            diff = torch.abs(dense_tensor - reconstructed_tensor)
            assert not torch.any(diff > 0.01).item()
        else:
            assert torch.equal(dense_tensor, reconstructed_tensor)
    shutil.rmtree(tmp_path)


# technically only tie_word_embeddings=False is supported right now
# setting to True is discouraged
@pytest.mark.parametrize(
    "offload,torch_dtype,tie_word_embeddings,device_map",
    [
        # dtype
        (False, torch.float16, False, "cpu"),
        (False, torch.float16, True, "cpu"),
        (False, torch.float32, False, "cpu"),
        (False, torch.float32, True, "cpu"),
        # offloading
        (True, torch.float16, False, "cpu"),
        (True, torch.float32, False, "cpu"),
        # (True, torch.float16, True, "cpu"),  # TODO: fails
        # (True, torch.float32, True, "cpu"),  # TODO: fails
    ],
)
def test_model_reload(offload, torch_dtype, tie_word_embeddings, device_map, tmp_path):
    model_path = "Xenova/llama2.c-stories15M"
    save_path = tmp_path / "save_path"

    model = AutoModelForCausalLM.from_pretrained(
        model_path,
        tie_word_embeddings=tie_word_embeddings,
        torch_dtype=torch_dtype,
        device_map=device_map,
    )
    if offload:
        model = cpu_offload(model)

    patch_tied_tensors_bug(model)
    modify_save_pretrained(model)
    model.save_pretrained(save_path, safe_serialization=True)

    reloaded = AutoModelForCausalLM.from_pretrained(
        save_path, torch_dtype="auto", device_map="cpu"
    )

    model_dict = get_state_dict_offloaded_model(model)
    reloaded_dict = get_state_dict_offloaded_model(reloaded)
    assert model_dict.keys() == reloaded_dict.keys()
    for key in model_dict:
        assert torch.equal(model_dict[key].cpu(), reloaded_dict[key].cpu())


@pytest.mark.skipif(not torch.cuda.is_available(), reason="requires gpu")
@pytest.mark.parametrize(
    "offload,torch_dtype,tie_word_embeddings,device_map",
    [
        (False, torch.float32, False, "cuda:0"),
        (True, torch.float32, False, "cuda:0"),
        (True, torch.float16, True, "cuda:0"),
        (True, torch.float32, True, "cuda:0"),
    ],
)
def test_model_reload_gpu(
    offload, torch_dtype, tie_word_embeddings, device_map, tmp_path
):
    test_model_reload(offload, torch_dtype, tie_word_embeddings, device_map, tmp_path)


@pytest.mark.parametrize(
    "offload,torch_dtype,tie_word_embeddings,device_map",
    [
        (False, torch.float16, False, "cpu"),
        (False, torch.float32, False, "cpu"),
        (True, torch.float32, False, "cpu"),
        (False, torch.float16, True, "cpu"),
        (False, torch.float32, True, "cpu"),
        (True, torch.float16, True, "cpu"),
        (True, torch.float32, True, "cpu"),
    ],
)
def test_model_shared_tensors(
    offload, torch_dtype, tie_word_embeddings, device_map, tmp_path
):
    # load model
    model = AutoModelForCausalLM.from_pretrained(
        "Xenova/llama2.c-stories15M",
        torch_dtype=torch_dtype,
        tie_word_embeddings=tie_word_embeddings,
        device_map=device_map,
    )
    patch_tied_tensors_bug(model)

    if offload:
        model = cpu_offload(model)

    # modify lm head
    with torch.no_grad():
        if offload:
            model.lm_head._hf_hook.pre_forward(model.lm_head)

        model.lm_head.weight += 1

        if offload:
            device = get_offloaded_device(model.lm_head)
            update_prefix_dict(model.lm_head, "weight", model.lm_head.weight.to(device))
            model.lm_head._hf_hook.post_forward(model.lm_head, None)

    # check that embed_tokens is not modified
    model_dict = get_state_dict_offloaded_model(model)
    lm_head = model_dict["lm_head.weight"]
    embed_tokens = model_dict["model.embed_tokens.weight"]
    if tie_word_embeddings:
        assert torch.equal(lm_head, embed_tokens)
    else:
        assert not torch.equal(lm_head, embed_tokens)


@pytest.mark.skipif(not torch.cuda.is_available(), reason="requires gpu")
@pytest.mark.parametrize(
    "offload,torch_dtype,tie_word_embeddings,device_map",
    [
        (False, torch.float32, False, "cuda:0"),
        (False, torch.float32, True, "cuda:0"),
    ],
)
def test_model_shared_tensors_gpu(
    offload, torch_dtype, tie_word_embeddings, device_map, tmp_path
):
    test_model_shared_tensors(
        offload, torch_dtype, tie_word_embeddings, device_map, tmp_path
    )


@pytest.mark.parametrize(
    "model_stub, recipe, sparse_format, quant_format",
    [
        (
            "Xenova/llama2.c-stories15M",
            "tests/llmcompressor/transformers/compression/recipes/sparse_24_fp8.yaml",
            CompressionFormat.sparse_24_bitmask.value,
            CompressionFormat.float_quantized.value,
        ),
    ],
)
def test_compressor_stacking(model_stub, recipe, sparse_format, quant_format, tmp_path):
    from llmcompressor.pytorch.model_load.helpers import get_session_model

    device = "cuda"
    if not torch.cuda.is_available():
        device = "cpu"
    dataset = "open_platypus"
    concatenate_data = False
    num_calibration_samples = 64
    splits = {"calibration": "train[:10%]"}
    empty_model = AutoModelForCausalLM.from_pretrained(model_stub, torch_dtype="auto")

    oneshot(
        model=model_stub,
        dataset=dataset,
        num_calibration_samples=num_calibration_samples,
        recipe=recipe,
        concatenate_data=concatenate_data,
        splits=splits,
        oneshot_device=device,
        clear_sparse_session=False,
    )

    # Fetch the oneshot model
    model = get_session_model()
    og_state_dict = model.state_dict()
    path = tmp_path / "compressed"

    # Compress and save
    model.save_pretrained(
        path,
        quantization_format=quant_format,
        save_compressed=True,
    )

    # Verify config on disk
    config = AutoConfig.from_pretrained(path)
    compression_config = getattr(config, QUANTIZATION_CONFIG_NAME, None)
    quant_config = ModelCompressor.parse_quantization_config(compression_config)

    # As HFQuantizer doesn't decompress the model, use the compressor to decompress
    # the model instead
    compressor = ModelCompressor.from_compression_config(compression_config)

    assert (
        compressor.sparsity_compressor is not None
    ), "Sparse compressor not initialized"
    assert compressor.sparsity_config.format == sparse_format

    assert (
        compressor.quantization_compressor is not None
    ), "Quantization compressor not initialized"
    assert quant_config["format"] == quant_format

    compressor.quantization_config.quantization_status = QuantizationStatus.FROZEN
    compressor.decompress(model_path=path, model=empty_model)

    # Verify the abs difference between the decompressed model
    # and the original model
    reconstructed_state_dict = empty_model.state_dict()
    assert len(og_state_dict) == len(reconstructed_state_dict)
    for key in og_state_dict.keys():
        dense_tensor = og_state_dict[key].to(device)
        reconstructed_tensor = reconstructed_state_dict[key].to(device)
        assert dense_tensor.dtype == reconstructed_tensor.dtype
        if key.endswith("weight") and quant_format != "dense":
            # we don't expect an exact match for compressed
            diff = torch.abs(dense_tensor - reconstructed_tensor)
            # max diff value found empirically
            assert not torch.any(diff > 0.022), f"Max diff: {torch.max(diff)}"
        else:
            assert torch.equal(dense_tensor, reconstructed_tensor)
    shutil.rmtree(tmp_path)


@pytest.mark.parametrize(
    "model_stub, recipe, sparse_format",
    [
        (
            "Xenova/llama2.c-stories15M",
            "tests/llmcompressor/transformers/compression/recipes/sparse_24.yaml",
            CompressionFormat.sparse_24_bitmask.value,
        ),
    ],
)
def test_sparse_24_compressor_is_lossless(model_stub, recipe, sparse_format, tmp_path):
    from llmcompressor.pytorch.model_load.helpers import get_session_model

    device = "cuda"
    if not torch.cuda.is_available():
        device = "cpu"
    dataset = "open_platypus"
    concatenate_data = False
    num_calibration_samples = 64
    splits = {"calibration": "train[:10%]"}
    empty_model = AutoModelForCausalLM.from_pretrained(model_stub, torch_dtype="auto")

    oneshot(
        model=model_stub,
        dataset=dataset,
        num_calibration_samples=num_calibration_samples,
        recipe=recipe,
        concatenate_data=concatenate_data,
        splits=splits,
        oneshot_device=device,
        clear_sparse_session=False,
    )

    # Fetch the oneshot model
    model = get_session_model()
    og_state_dict = model.state_dict()
    path = tmp_path / "compressed"

    # Compress and save
    model.save_pretrained(
        path,
        save_compressed=True,
    )

    # Verify config on disk
    config = AutoConfig.from_pretrained(path)
    compression_config = getattr(config, QUANTIZATION_CONFIG_NAME, None)

    # As HFQuantizer doesn't decompress the model, use the compressor to decompress
    # the model instead
    compressor = ModelCompressor.from_compression_config(compression_config)

    assert (
        compressor.sparsity_compressor is not None
    ), "Sparse compressor not initialized"
    assert compressor.sparsity_config.format == sparse_format

    compressor.decompress(model_path=path, model=empty_model)

    # Verify the abs difference between the decompressed model
    # and the original model
    reconstructed_state_dict = empty_model.state_dict()
    assert len(og_state_dict) == len(reconstructed_state_dict)
    for key in og_state_dict.keys():
        dense_tensor = og_state_dict[key].to(device)
        reconstructed_tensor = reconstructed_state_dict[key].to(device)
        assert dense_tensor.dtype == reconstructed_tensor.dtype
        if key.endswith("weight"):
            assert torch.equal(dense_tensor, reconstructed_tensor)
    shutil.rmtree(tmp_path)


def test_disable_sparse_compression_flag(tmp_path):
    two_four_sparse_model_id = "nm-testing/llama2.c-stories42M-pruned2.4"
    two_four_sparse_model = AutoModelForCausalLM.from_pretrained(
        two_four_sparse_model_id, torch_dtype="auto"
    )
    modify_save_pretrained(two_four_sparse_model)

    save_path = tmp_path / "no_sparse_compression_model"
    two_four_sparse_model.save_pretrained(save_path, disable_sparse_compression=True)

    config = AutoConfig.from_pretrained(save_path)
    quantization_config = getattr(config, QUANTIZATION_CONFIG_NAME, None)

    assert quantization_config
    sparsity_config = quantization_config.get("sparsity_config")

    assert sparsity_config
    assert sparsity_config["format"] == "dense"
    shutil.rmtree(tmp_path)


class DummyLinearModel(nn.Module):
    """
    A dummy linear model for testing purposes, simulating a quantized linear layer.
    """

    def __init__(self, weights, weight_scale=None, weight_zero_point=None):
        super().__init__()
        out_features, in_features = weights.shape

        # Linear layer without bias
        self.linear = nn.Linear(in_features, out_features, bias=False)
        self.linear.weight = nn.Parameter(weights, requires_grad=False)

        # Attach scale and zero-point if provided
        if weight_scale is not None:
            self.linear.weight_scale = nn.Parameter(
                torch.tensor(weight_scale), requires_grad=False
            )
        if weight_zero_point is not None:
            self.linear.weight_zero_point = nn.Parameter(
                torch.tensor(weight_zero_point), requires_grad=False
            )

    def forward(self, x):
        return self.linear(x)


def _create_quantization_config(
    w_bits=8,
    w_type="int",
    w_strategy="tensor",
    quantize_activations=False,
    a_bits=8,
    a_type="int",
    a_strategy="tensor",
):
    """
    Create a quantization configuration for testing.
    """
    config_dict = {
        "global_compression_ratio": 1.0,
        "quant_method": "compressed-tensors",
        "config_groups": {
            "group_0": {
                "targets": ["Linear"],
                "weights": {
                    "num_bits": w_bits,
                    "strategy": w_strategy,
                    "symmetric": True,
                    "type": w_type,
                },
            }
        },
    }

    if quantize_activations:
        config_dict["config_groups"]["group_0"]["input_activations"] = {
            "num_bits": a_bits,
            "strategy": a_strategy,
            "symmetric": True,
            "type": a_type,
        }

    return QuantizationConfig.model_validate(config_dict)


def _quantization_config_from_string(config_str, q_type):
    """
    Parse quantization config from string and type.
    """
    w_bits = int(config_str[1])
    a_bits = int(config_str[3:])
    quantize_activations = a_bits < 16

    return _create_quantization_config(
        w_bits=w_bits,
        w_type=q_type,
        w_strategy="channel",
        quantize_activations=quantize_activations,
        a_bits=a_bits,
        a_type=q_type,
        a_strategy="channel",
    )


def _make_24_sparse(tensor):
    """
    Apply 2:4 sparsity pattern to the given tensor.
    """
    reshaped_tensor = tensor.view(tensor.size(0), -1, 4)
    mask = torch.zeros_like(reshaped_tensor, dtype=torch.bool)
    mask[..., :2] = True
    sparsified_tensor = torch.where(
        mask, reshaped_tensor, torch.tensor(0.0, dtype=tensor.dtype)
    )
    return sparsified_tensor.view_as(tensor)


@pytest.mark.parametrize(
    "quant_style, quant_type, is_24, expected_quant_compressor, "
    "expected_sparsity_compressor",
    [
        ("W8A8", "int", False, "int-quantized", "dense"),
        ("W4A16", "int", False, "pack-quantized", "dense"),
        ("W8A16", "int", False, "pack-quantized", "dense"),
        ("W8A8", "int", True, "int-quantized", "sparse-24-bitmask"),
        ("W4A16", "int", True, "marlin-24", "dense"),
        ("W8A16", "int", True, "marlin-24", "dense"),
        ("W8A8", "float", False, "float-quantized", "dense"),
        ("W8A16", "float", False, "naive-quantized", "dense"),
        ("W8A8", "float", True, "float-quantized", "sparse-24-bitmask"),
        ("W8A16", "float", True, "naive-quantized", "dense"),
    ],
)
def test_correct_compressor_inferred(
    quant_style,
    quant_type,
    is_24,
    expected_quant_compressor,
    expected_sparsity_compressor,
):
    """
    Test if the correct compressor is inferred based on
    quantization and sparsity configurations.
    """
    weights = torch.rand(10, 4)
    if is_24:
        weights = _make_24_sparse(weights)
    else:
<<<<<<< HEAD
        weights[0, :] = torch.ones(
            4,
        )  # guarantee not 24 sparse
=======
        weights[0, :] = torch.ones((4,))  # guarantee not 24 sparse
>>>>>>> 807e8cf7

    quantization_config = _quantization_config_from_string(quant_style, quant_type)
    quantization_args = quantization_config.config_groups["group_0"].weights

    scale = (
        torch.ones((weights.shape[0], 1))
        if quantization_args.strategy == "channel"
        else torch.tensor([1.0])
    )
    zero_point = torch.zeros_like(scale)

    quantized_weights = quantize(
        weights, scale=scale, zero_point=zero_point, args=quantization_args
    )

    model = DummyLinearModel(quantized_weights, scale, zero_point)
    model.linear.quantization_scheme = quantization_config.config_groups["group_0"]
    model.linear.quantization_status = QuantizationStatus.FROZEN

    compressor = get_model_compressor(model)

    assert compressor.quantization_config.format == expected_quant_compressor

    if expected_sparsity_compressor == "dense":
        assert (
            compressor.sparsity_config is None
            or compressor.sparsity_config.format == expected_sparsity_compressor
        )
    else:
        assert compressor.sparsity_config.format == expected_sparsity_compressor<|MERGE_RESOLUTION|>--- conflicted
+++ resolved
@@ -672,13 +672,7 @@
     if is_24:
         weights = _make_24_sparse(weights)
     else:
-<<<<<<< HEAD
-        weights[0, :] = torch.ones(
-            4,
-        )  # guarantee not 24 sparse
-=======
         weights[0, :] = torch.ones((4,))  # guarantee not 24 sparse
->>>>>>> 807e8cf7
 
     quantization_config = _quantization_config_from_string(quant_style, quant_type)
     quantization_args = quantization_config.config_groups["group_0"].weights
