import os
import shutil
import tempfile
import unittest

import pytest
import torch
from compressed_tensors.quantization.utils import is_module_quantized
from parameterized import parameterized_class
from torch.utils.data import DataLoader
from transformers import AutoModelForCausalLM, AutoTokenizer, DefaultDataCollator

from llmcompressor.args import DatasetArguments
from llmcompressor.pytorch.utils import tensors_to_device
from llmcompressor.transformers import oneshot
from llmcompressor.transformers.finetune.data import TextGenerationDataset
from tests.testing_utils import parse_params, requires_gpu

CONFIGS_DIRECTORY = "tests/llmcompressor/transformers/compression/configs"


@requires_gpu
@pytest.mark.integration
@parameterized_class(parse_params(CONFIGS_DIRECTORY))
class TestQuantizationMatches(unittest.TestCase):
    new_recipe = None
    ppl_threshold = None
    model_stub = None
    dataset = "ultrachat-200k"
    output = "tiny_llama_out"
    max_seq_length = 512
    weight_dtype = torch.float16
    num_eval = 64

    @classmethod
    def setUpClass(cls):
        cls.test_dir = tempfile.mkdtemp()

        cls.model = AutoModelForCausalLM.from_pretrained(
            cls.model_stub, torch_dtype=cls.weight_dtype, device_map="cuda:0"
        )
        model = cls._run_oneshot(
            cls.model,
            cls.new_recipe,
            cls.dataset,
            os.path.join(cls.test_dir, cls.output),
        )
        cls.session_model = model

    @classmethod
    def tearDownClass(cls):
        shutil.rmtree(cls.test_dir)
        del cls.model
        torch.cuda.empty_cache()

    @staticmethod
    def _run_oneshot(model, recipe, dataset, output_dir):
        num_calibration_samples = 512
        max_seq_length = 512
        pad_to_max_length = False

        oneshot_run = oneshot(
            model=model,
            dataset=dataset,
            overwrite_output_dir=True,
            output_dir=output_dir,
            max_seq_length=max_seq_length,
            num_calibration_samples=num_calibration_samples,
            recipe=recipe,
            pad_to_max_length=pad_to_max_length,
            clear_sparse_session=False,
            splits={"calibration": "train_gen[:5%]"},
            save_compressed=False,
        )
<<<<<<< HEAD
        return oneshot_run.model
=======
        from llmcompressor.pytorch.model_load.helpers import get_session_model

        return get_session_model()
>>>>>>> 74150cb9

    def _get_quant_info(self, model):
        quant_info_weights = {}
        quant_info_inputs = {}
        for name, module in model.named_modules():
            if is_module_quantized(module):
                if module.quantization_scheme.weights is not None:
                    quant_info_weights[name] = (
                        module.weight_scale,
                        module.weight_zero_point,
                        module.weight,
                    )

                if module.quantization_scheme.input_activations is not None:
                    is_dynamic = module.quantization_scheme.input_activations.dynamic
                    if not is_dynamic:
                        quant_info_inputs[name] = (
                            module.input_scale,
                            module.input_zero_point,
                        )

        return quant_info_weights, quant_info_inputs

    def test_quantization_reload(self):
        model_reloaded = AutoModelForCausalLM.from_pretrained(
            os.path.join(self.test_dir, self.output),
            torch_dtype="auto",
            device_map="cuda:0",
        )

        og_weights, og_inputs = self._get_quant_info(self.model)
        reloaded_weights, reloaded_inputs = self._get_quant_info(model_reloaded)

        for name, (o_scale, o_zp, o_weight) in og_weights.items():
            n_scale, n_zp, n_weight = reloaded_weights[name]
            assert o_scale.dtype == n_scale.dtype == self.weight_dtype
            assert torch.equal(o_scale, n_scale)
            assert o_zp.dtype == n_zp.dtype
            assert torch.equal(o_zp, n_zp)

            # we don't expect an exact match here because o_weight still has the
            # original weight and n_weight has been fake_quantized
            assert n_weight.dtype == o_weight.dtype == self.weight_dtype

        for name, (o_scale, o_zp) in og_inputs.items():
            n_scale, n_zp = reloaded_inputs[name]
            assert o_scale.dtype == n_scale.dtype == self.weight_dtype
            assert torch.equal(o_scale, n_scale)
            assert o_zp.dtype == n_zp.dtype
            assert torch.equal(o_zp, n_zp)

    def _get_dataloader(self, data_args, tokenizer):
        dataset_manager = TextGenerationDataset.load_from_registry(
            data_args.dataset,
            data_args=data_args,
            split="train_gen[:5%]",
            processor=tokenizer,
        )
        calib_dataset = dataset_manager()
        data_loader = DataLoader(
            calib_dataset,
            batch_size=1,
            collate_fn=DefaultDataCollator(),
            sampler=torch.utils.data.RandomSampler(calib_dataset),
        )

        return data_loader

    @torch.no_grad()
    def test_perplexity(self):
        tokenizer = AutoTokenizer.from_pretrained(self.model_stub)
        data_args = DatasetArguments(
            dataset="ultrachat-200k",
            max_seq_length=self.max_seq_length,
        )
        dataloader = self._get_dataloader(data_args, tokenizer)

        total_ppl = 0.0
        total_non_nan = 0
        for idx, sample in enumerate(dataloader):
            if idx >= self.num_eval:
                break
            output = self.model(**tensors_to_device(sample, "cuda:0"))
            if torch.isnan(output.loss):
                continue
            total_ppl += torch.exp(output.loss).item()
            total_non_nan += 1

        avg_ppl = total_ppl / total_non_nan
        assert avg_ppl <= self.ppl_threshold<|MERGE_RESOLUTION|>--- conflicted
+++ resolved
@@ -72,13 +72,7 @@
             splits={"calibration": "train_gen[:5%]"},
             save_compressed=False,
         )
-<<<<<<< HEAD
         return oneshot_run.model
-=======
-        from llmcompressor.pytorch.model_load.helpers import get_session_model
-
-        return get_session_model()
->>>>>>> 74150cb9
 
     def _get_quant_info(self, model):
         quant_info_weights = {}
