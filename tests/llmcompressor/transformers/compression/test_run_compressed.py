import shutil
import tempfile
import unittest

import torch
from compressed_tensors import QUANTIZATION_CONFIG_NAME
from compressed_tensors.compressors import ModelCompressor
from compressed_tensors.quantization import QuantizationStatus
from parameterized import parameterized_class
<<<<<<< HEAD
from transformers import AutoConfig, AutoModelForCausalLM, AutoTokenizer
=======
from transformers import AutoModelForCausalLM, AutoTokenizer
>>>>>>> 2a63640f

from tests.testing_utils import parse_params, requires_gpu, requires_torch

CONFIG_DIR = "tests/llmcompressor/transformers/compression/run_compressed_configs"


@requires_torch
@requires_gpu
@parameterized_class(parse_params(CONFIG_DIR))
class TestQuantizationMatches(unittest.TestCase):
    model_stub = None
    empty_model = None

    @classmethod
    def setUpClass(cls):
        cls.test_dir = tempfile.mkdtemp()

        # TODO: Give option on HFQuantizer to run run_compressed True/False
        # currently hardcoded to True
        cls.compressed_model = AutoModelForCausalLM.from_pretrained(
            cls.model_stub,
            torch_dtype="auto",
            device_map="auto",
            # run_compressed=True, # TODO: Give option on HFQuantizer
        )
<<<<<<< HEAD

        # TODO: Use ModelCompressor until decompression is supported through
        # HFQuant/run_compressed can be turned off.
        cls.uncompressed_model = AutoModelForCausalLM.from_pretrained(
            cls.empty_model,
            torch_dtype=cls.compressed_model.dtype,
            device_map=cls.compressed_model.device,
        )
        config = AutoConfig.from_pretrained(cls.model_stub)
        compression_config = getattr(config, QUANTIZATION_CONFIG_NAME, None)
        cls.compressor = ModelCompressor.from_compression_config(compression_config)
        cls.compressor.quantization_config.quantization_status = (
            QuantizationStatus.FROZEN
        )
        cls.compressor.decompress(
            model_path=cls.model_stub, model=cls.uncompressed_model
        )
=======
        cls.uncompressed_model = AutoModelForCausalLM.from_pretrained(
            cls.model_stub,
            torch_dtype="auto",
            device_map="auto",
            # run_compressed=False, # TODO: Give option on HFQuantizer
        )
>>>>>>> 2a63640f

        cls.tokenizer = AutoTokenizer.from_pretrained(cls.model_stub)

    def test_compressed_matches_uncompressed(self):
        SAMPLE_INPUT = [
            "I love 4-bit quantization because",
            "What is the capital of France?",
            "def fibonacci(n):",
        ]

        inputs = self.tokenizer(SAMPLE_INPUT, return_tensors="pt", padding=True).to(
            self.compressed_model.device
        )
        compressed_output = self.tokenizer.batch_decode(
            self.compressed_model.generate(**inputs, max_length=50)
        )
        uncompressed_output = self.tokenizer.batch_decode(
            self.uncompressed_model.generate(**inputs, max_length=50)
        )

        for idx in range(len(SAMPLE_INPUT)):
            assert compressed_output[idx] == uncompressed_output[idx]

    @classmethod
    def tearDownClass(cls):
        shutil.rmtree(cls.test_dir)
        del cls.compressed_model
        del cls.uncompressed_model
        torch.cuda.empty_cache()<|MERGE_RESOLUTION|>--- conflicted
+++ resolved
@@ -7,11 +7,7 @@
 from compressed_tensors.compressors import ModelCompressor
 from compressed_tensors.quantization import QuantizationStatus
 from parameterized import parameterized_class
-<<<<<<< HEAD
 from transformers import AutoConfig, AutoModelForCausalLM, AutoTokenizer
-=======
-from transformers import AutoModelForCausalLM, AutoTokenizer
->>>>>>> 2a63640f
 
 from tests.testing_utils import parse_params, requires_gpu, requires_torch
 
@@ -37,8 +33,6 @@
             device_map="auto",
             # run_compressed=True, # TODO: Give option on HFQuantizer
         )
-<<<<<<< HEAD
-
         # TODO: Use ModelCompressor until decompression is supported through
         # HFQuant/run_compressed can be turned off.
         cls.uncompressed_model = AutoModelForCausalLM.from_pretrained(
@@ -55,14 +49,6 @@
         cls.compressor.decompress(
             model_path=cls.model_stub, model=cls.uncompressed_model
         )
-=======
-        cls.uncompressed_model = AutoModelForCausalLM.from_pretrained(
-            cls.model_stub,
-            torch_dtype="auto",
-            device_map="auto",
-            # run_compressed=False, # TODO: Give option on HFQuantizer
-        )
->>>>>>> 2a63640f
 
         cls.tokenizer = AutoTokenizer.from_pretrained(cls.model_stub)
 
