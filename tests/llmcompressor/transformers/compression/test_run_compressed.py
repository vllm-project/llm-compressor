--- conflicted
+++ resolved
@@ -24,63 +24,49 @@
     def setUpClass(cls):
         cls.test_dir = tempfile.mkdtemp()
 
-<<<<<<< HEAD
-        quantization_config = CompressedTensorsConfig(run_compressed=False)
-
-        # Decompressed using HFQuantizer
-        # Linear foward
-        cls.decompressed_model = AutoModelForCausalLM.from_pretrained(
-            cls.compressed_model_stub,
+        # TODO: Give option on HFQuantizer to run run_compressed True/False
+        # currently hardcoded to True
+        cls.compressed_model = AutoModelForCausalLM.from_pretrained(
+            cls.model_stub,
             torch_dtype="auto",
             device_map="auto",
-            quantization_config=quantization_config,
+            # run_compressed=True, # TODO: Give option on HFQuantizer
         )
-
-        # Load model as is at the uncompressed state
-        # Linear forward
+        # TODO: Use ModelCompressor until decompression is supported through
+        # HFQuant/run_compressed can be turned off.
         cls.uncompressed_model = AutoModelForCausalLM.from_pretrained(
-            cls.uncompressed_model_stub,
-            torch_dtype=cls.decompressed_model.dtype,
-            device_map=cls.decompressed_model.device,
+            cls.empty_model,
+            torch_dtype=cls.compressed_model.dtype,
+            device_map=cls.compressed_model.device,
         )
+        breakpoint()
 
         cls.tokenizer = AutoTokenizer.from_pretrained(cls.compressed_model_stub)
 
-    def test_compressed_matches_decompressed(self):
+    def test_compressed_matches_uncompressed(self):
         SAMPLE_INPUT = [
             "I love 4-bit quantization because",
             "What is the capital of France?",
             "def fibonacci(n):",
         ]
 
-        decompressed_device = self.decompressed_model.device
-        uncompressed_device = self.uncompressed_model.device
-
-        # overwrite weights in cpu to cuda
-        self.decompressed_model = self.decompressed_model.to(decompressed_device)
-        self.uncompressed_model = self.uncompressed_model.to(uncompressed_device)
-
         inputs = self.tokenizer(SAMPLE_INPUT, return_tensors="pt", padding=True).to(
-            decompressed_device
+            self.compressed_model.device
         )
-
-        decompressed_output = self.tokenizer.batch_decode(
-            self.decompressed_model.generate(**inputs, max_length=50)
+        compressed_output = self.tokenizer.batch_decode(
+            self.compressed_model.generate(**inputs, max_length=50)
         )
-
-        inputs = inputs.to(uncompressed_device)
-
         uncompressed_output = self.tokenizer.batch_decode(
             self.uncompressed_model.generate(**inputs, max_length=50)
         )
 
         for idx in range(len(SAMPLE_INPUT)):
-            assert decompressed_output[idx] == uncompressed_output[idx]
+            assert compressed_output[idx] == uncompressed_output[idx]
 
     @classmethod
     def tearDownClass(cls):
         shutil.rmtree(cls.test_dir)
-        del cls.decompressed_model
+        del cls.compressed_model
         del cls.uncompressed_model
         torch.cuda.empty_cache()
 
@@ -107,63 +93,70 @@
 
         # Should have CompressedLinear modules
         # Compressed Linear forward
-=======
-        # TODO: Give option on HFQuantizer to run run_compressed True/False
-        # currently hardcoded to True
->>>>>>> 5a9e7823
         cls.compressed_model = AutoModelForCausalLM.from_pretrained(
-            cls.model_stub,
+            cls.compressed_model_stub,
             torch_dtype="auto",
             device_map="auto",
-            # run_compressed=True, # TODO: Give option on HFQuantizer
         )
-        # TODO: Use ModelCompressor until decompression is supported through
-        # HFQuant/run_compressed can be turned off.
-        cls.uncompressed_model = AutoModelForCausalLM.from_pretrained(
-            cls.empty_model,
+
+        # Should just be linear modules
+        # Linear forward
+        quantization_config = CompressedTensorsConfig(run_compressed=False)
+        cls.decompressed_model = AutoModelForCausalLM.from_pretrained(
+            cls.compressed_model_stub,
             torch_dtype=cls.compressed_model.dtype,
             device_map=cls.compressed_model.device,
-        )
-        config = AutoConfig.from_pretrained(cls.model_stub)
-        compression_config = getattr(config, QUANTIZATION_CONFIG_NAME, None)
-        cls.compressor = ModelCompressor.from_compression_config(compression_config)
-        cls.compressor.quantization_config.quantization_status = (
-            QuantizationStatus.FROZEN
-        )
-        cls.compressor.decompress(
-            model_path=cls.model_stub, model=cls.uncompressed_model
+            quantization_config=quantization_config,
         )
 
-        cls.tokenizer = AutoTokenizer.from_pretrained(cls.model_stub)
+        cls.tokenizer = AutoTokenizer.from_pretrained(cls.compressed_model_stub)
 
-    def test_compressed_matches_uncompressed(self):
+    def test_compressed_linear_modules_exist(self):
+        compressed_linear_counts = 0
+        for _, submodule in iter_named_leaf_modules(
+            self.compressed_model,
+        ):
+            if isinstance(submodule, CompressedLinear):
+                compressed_linear_counts += 1
+
+        # some linear models are not compressed - ex. lm_head
+        assert compressed_linear_counts > 0
+
+    def test_compressed_matches_decompressed__hf_quantizer(self):
         SAMPLE_INPUT = [
             "I love 4-bit quantization because",
             "What is the capital of France?",
             "def fibonacci(n):",
         ]
 
+        decompressed_device = self.decompressed_model.device
+        compressed_device = self.compressed_model.device
+
+        # overwrite weights in cpu to cuda
+        self.decompressed_model = self.decompressed_model.to(decompressed_device)
+        self.compressed_model = self.compressed_model.to(compressed_device)
+
         inputs = self.tokenizer(SAMPLE_INPUT, return_tensors="pt", padding=True).to(
-            self.compressed_model.device
+            decompressed_device
         )
-        compressed_output = self.tokenizer.batch_decode(
+
+        decompressed_model_out = self.tokenizer.batch_decode(
+            self.decompressed_model.generate(**inputs, max_length=50)
+        )
+
+        inputs = inputs.to(compressed_device)
+
+        compressed_model_out = self.tokenizer.batch_decode(
             self.compressed_model.generate(**inputs, max_length=50)
         )
-        uncompressed_output = self.tokenizer.batch_decode(
-            self.uncompressed_model.generate(**inputs, max_length=50)
-        )
 
+        # Compare outputs for each input
         for idx in range(len(SAMPLE_INPUT)):
-            assert compressed_output[idx] == uncompressed_output[idx]
+            assert compressed_model_out[idx] == decompressed_model_out[idx]
 
     @classmethod
     def tearDownClass(cls):
         shutil.rmtree(cls.test_dir)
-<<<<<<< HEAD
         del cls.decompressed_model
         del cls.compressed_model
-=======
-        del cls.compressed_model
-        del cls.uncompressed_model
-        torch.cuda.empty_cache()
->>>>>>> 5a9e7823
+        torch.cuda.empty_cache()