import shutil
import tempfile
import unittest

import torch
from compressed_tensors import QUANTIZATION_CONFIG_NAME
from compressed_tensors.compressors import ModelCompressor
from compressed_tensors.quantization import QuantizationStatus
from parameterized import parameterized_class
<<<<<<< HEAD
from transformers import AutoModelForCausalLM, AutoTokenizer
=======
from transformers import AutoConfig, AutoModelForCausalLM, AutoTokenizer
>>>>>>> b61d4e57

from tests.testing_utils import parse_params, requires_gpu, requires_torch

CONFIG_DIR = "tests/llmcompressor/transformers/compression/run_compressed_configs"


@requires_torch
@requires_gpu
@parameterized_class(parse_params(CONFIG_DIR))
class TestQuantizationMatches(unittest.TestCase):
    model_stub = None
    empty_model = None

    @classmethod
    def setUpClass(cls):
        cls.test_dir = tempfile.mkdtemp()

        # TODO: Give option on HFQuantizer to run run_compressed True/False
        # currently hardcoded to True
        cls.compressed_model = AutoModelForCausalLM.from_pretrained(
            cls.model_stub,
            torch_dtype="auto",
            device_map="auto",
            # run_compressed=True, # TODO: Give option on HFQuantizer
        )
<<<<<<< HEAD
        cls.uncompressed_model = AutoModelForCausalLM.from_pretrained(
            cls.model_stub,
            torch_dtype="auto",
            device_map="auto",
            # run_compressed=False, # TODO: Give option on HFQuantizer
        )
=======
        # TODO: Use ModelCompressor until decompression is supported through
        # HFQuant/run_compressed can be turned off.
        cls.uncompressed_model = AutoModelForCausalLM.from_pretrained(
            cls.empty_model,
            torch_dtype=cls.compressed_model.dtype,
            device_map=cls.compressed_model.device,
        )
        config = AutoConfig.from_pretrained(cls.model_stub)
        compression_config = getattr(config, QUANTIZATION_CONFIG_NAME, None)
        cls.compressor = ModelCompressor.from_compression_config(compression_config)
        cls.compressor.quantization_config.quantization_status = (
            QuantizationStatus.FROZEN
        )
        cls.compressor.decompress(
            model_path=cls.model_stub, model=cls.uncompressed_model
        )
>>>>>>> b61d4e57

        cls.tokenizer = AutoTokenizer.from_pretrained(cls.model_stub)

    def test_compressed_matches_uncompressed(self):
        SAMPLE_INPUT = [
            "I love 4-bit quantization because",
            "What is the capital of France?",
            "def fibonacci(n):",
        ]

        inputs = self.tokenizer(SAMPLE_INPUT, return_tensors="pt", padding=True).to(
            self.compressed_model.device
        )
        compressed_output = self.tokenizer.batch_decode(
            self.compressed_model.generate(**inputs, max_length=50)
        )
        uncompressed_output = self.tokenizer.batch_decode(
            self.uncompressed_model.generate(**inputs, max_length=50)
        )

        for idx in range(len(SAMPLE_INPUT)):
            assert compressed_output[idx] == uncompressed_output[idx]

    @classmethod
    def tearDownClass(cls):
        shutil.rmtree(cls.test_dir)
        del cls.compressed_model
        del cls.uncompressed_model
        torch.cuda.empty_cache()<|MERGE_RESOLUTION|>--- conflicted
+++ resolved
@@ -7,11 +7,7 @@
 from compressed_tensors.compressors import ModelCompressor
 from compressed_tensors.quantization import QuantizationStatus
 from parameterized import parameterized_class
-<<<<<<< HEAD
-from transformers import AutoModelForCausalLM, AutoTokenizer
-=======
 from transformers import AutoConfig, AutoModelForCausalLM, AutoTokenizer
->>>>>>> b61d4e57
 
 from tests.testing_utils import parse_params, requires_gpu, requires_torch
 
@@ -37,14 +33,6 @@
             device_map="auto",
             # run_compressed=True, # TODO: Give option on HFQuantizer
         )
-<<<<<<< HEAD
-        cls.uncompressed_model = AutoModelForCausalLM.from_pretrained(
-            cls.model_stub,
-            torch_dtype="auto",
-            device_map="auto",
-            # run_compressed=False, # TODO: Give option on HFQuantizer
-        )
-=======
         # TODO: Use ModelCompressor until decompression is supported through
         # HFQuant/run_compressed can be turned off.
         cls.uncompressed_model = AutoModelForCausalLM.from_pretrained(
@@ -61,7 +49,6 @@
         cls.compressor.decompress(
             model_path=cls.model_stub, model=cls.uncompressed_model
         )
->>>>>>> b61d4e57
 
         cls.tokenizer = AutoTokenizer.from_pretrained(cls.model_stub)
 
