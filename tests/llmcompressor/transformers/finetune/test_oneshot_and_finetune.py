import os
import shutil
import unittest

import pytest
from compressed_tensors.compressors import ModelCompressor
from parameterized import parameterized_class
from transformers import AutoConfig

from tests.testing_utils import parse_params, requires_gpu

CONFIGS_DIRECTORY = "tests/llmcompressor/transformers/finetune/finetune_oneshot_configs"
GPU_CONFIGS_DIRECTORY = (
    "tests/llmcompressor/transformers/finetune/finetune_oneshot_configs/gpu"
)


class TestOneshotAndFinetune(unittest.TestCase):
    def _test_oneshot_and_finetune(self):
        from llmcompressor import oneshot, train

        splits = {"train": "train[:5%]", "calibration": "train[5%:10%]"}
        if self.dataset == "ultrachat-200k":
            splits = {"train": "train_gen[:5%]", "calibration": "train_gen[5%:10%]"}

        oneshot_args = dict(
            dataset=self.dataset,
            splits=splits,
            recipe=self.recipe,
            num_calibration_samples=64,
            oneshot_device=self.device,
            dataset_config_name=self.dataset_config_name,
            concatenate_data=self.concat_txt,
            output_dir=self.output,
        )

        train_args = dict(
            num_train_epochs=self.num_train_epochs,
            precision="bfloat16",
            bf16=True,
        )
        oneshot_model = oneshot(
            model=self.model,
            **oneshot_args,
            stage="test_oneshot_stage",
        )

        train(
            model=oneshot_model,
            **oneshot_args,
            **train_args,
            stage="test_train_stage",
        )

        config_sparse_applied = ModelCompressor.parse_sparsity_config(
            AutoConfig.from_pretrained(
                os.path.join(self.output, "test_oneshot_stage")
            ).quantization_config
        )
        config_finetune_applied = ModelCompressor.parse_sparsity_config(
            AutoConfig.from_pretrained(
                os.path.join(self.output, "test_train_stage")
            ).quantization_config
        )
        # model is first sparsified, then finetuned, both should have the same sparsity
<<<<<<< HEAD
        assert config_sparse_applied["global_sparsity"] == pytest.approx(
=======
        # check for sparsity values
        assert math.isclose(
            config_sparse_applied["global_sparsity"],
>>>>>>> 4af2d25d
            config_finetune_applied["global_sparsity"],
            abs=1e-5
        )

    def tearDown(self):
        # TODO: we get really nice stats from finetune that we should log
        # stored in results.json
        shutil.rmtree(self.output)


@pytest.mark.integration
@parameterized_class(parse_params(CONFIGS_DIRECTORY))
class TestOneshotAndFinetuneSmall(TestOneshotAndFinetune):
    model = None
    dataset = None
    recipe = None
    dataset_config_name = None
    num_train_epochs = None
    concat_txt = None

    def setUp(self):
        import torch

        self.device = "cuda:0" if torch.cuda.is_available() else "cpu"
        self.output = "./finetune_output"

    def test_oneshot_then_finetune_small(self):
        self._test_oneshot_and_finetune()


@requires_gpu
@pytest.mark.integration
@parameterized_class(parse_params(GPU_CONFIGS_DIRECTORY))
class TestOneshotAndFinetuneGPU(TestOneshotAndFinetune):
    model = None
    dataset = None
    recipe = None
    dataset_config_name = None
    num_train_epochs = None
    concat_txt = None

    def setUp(self):
        import torch
        from transformers import AutoModelForCausalLM

        self.device = "cuda:0"
        self.output = "./finetune_output"

        self.model = AutoModelForCausalLM.from_pretrained(
            self.model, device_map=self.device, torch_dtype=torch.bfloat16
        )

    def test_oneshot_then_finetune_gpu(self):
        self._test_oneshot_and_finetune()<|MERGE_RESOLUTION|>--- conflicted
+++ resolved
@@ -63,13 +63,7 @@
             ).quantization_config
         )
         # model is first sparsified, then finetuned, both should have the same sparsity
-<<<<<<< HEAD
         assert config_sparse_applied["global_sparsity"] == pytest.approx(
-=======
-        # check for sparsity values
-        assert math.isclose(
-            config_sparse_applied["global_sparsity"],
->>>>>>> 4af2d25d
             config_finetune_applied["global_sparsity"],
             abs=1e-5
         )
