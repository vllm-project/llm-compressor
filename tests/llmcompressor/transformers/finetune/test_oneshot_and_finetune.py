import os
import shutil
import unittest

import pytest
from compressed_tensors.compressors import ModelCompressor
from parameterized import parameterized_class
from transformers import AutoConfig

from tests.testing_utils import parse_params, requires_gpu

CONFIGS_DIRECTORY = "tests/llmcompressor/transformers/finetune/finetune_oneshot_configs"
GPU_CONFIGS_DIRECTORY = (
    "tests/llmcompressor/transformers/finetune/finetune_oneshot_configs/gpu"
)


class TestOneshotAndFinetune(unittest.TestCase):
    def _test_oneshot_and_finetune(self):
        import math

        from llmcompressor import oneshot, train

        splits = {"train": "train[:5%]", "calibration": "train[5%:10%]"}
        if self.dataset == "ultrachat-200k":
            splits = {"train": "train_gen[:5%]", "calibration": "train_gen[5%:10%]"}

        oneshot_args = dict(
            dataset=self.dataset,
            splits=splits,
            recipe=self.recipe,
            num_calibration_samples=64,
            oneshot_device=self.device,
            dataset_config_name=self.dataset_config_name,
            concatenate_data=self.concat_txt,
            output_dir=self.output,
        )

        train_args = dict(
            num_train_epochs=self.num_train_epochs,
            precision="bfloat16",
            bf16=True,
        )
        oneshot_model = oneshot(
            model=self.model,
            **oneshot_args,
            stage="test_oneshot_stage",
        )

        train(
            model=oneshot_model,
            **oneshot_args,
            **train_args,
            stage="test_train_stage",
        )

        config_sparse_applied = ModelCompressor.parse_sparsity_config(
            AutoConfig.from_pretrained(
                os.path.join(self.output, "test_oneshot_stage")
            ).quantization_config
        )
        config_finetune_applied = ModelCompressor.parse_sparsity_config(
            AutoConfig.from_pretrained(
                os.path.join(self.output, "test_train_stage")
            ).quantization_config
        )
        # model is first sparsified, then finetuned, both should have the same sparsity
<<<<<<< HEAD
        # check for sparsity values
        assert (
            config_sparse_applied["global_sparsity"]
            >= config_finetune_applied["global_sparsity"]
=======
        assert math.isclose(
            config_sparse_applied["global_sparsity"],
            config_finetune_applied["global_sparsity"],
            abs_tol=1e-05,
>>>>>>> 3c6204f7
        )

    def tearDown(self):
        # TODO: we get really nice stats from finetune that we should log
        # stored in results.json
        shutil.rmtree(self.output)


@pytest.mark.integration
@parameterized_class(parse_params(CONFIGS_DIRECTORY))
class TestOneshotAndFinetuneSmall(TestOneshotAndFinetune):
    model = None
    dataset = None
    recipe = None
    dataset_config_name = None
    num_train_epochs = None
    concat_txt = None

    def setUp(self):
        import torch

        self.device = "cuda:0" if torch.cuda.is_available() else "cpu"
        self.output = "./finetune_output"

    def test_oneshot_then_finetune_small(self):
        self._test_oneshot_and_finetune()


@requires_gpu
@pytest.mark.integration
@parameterized_class(parse_params(GPU_CONFIGS_DIRECTORY))
class TestOneshotAndFinetuneGPU(TestOneshotAndFinetune):
    model = None
    dataset = None
    recipe = None
    dataset_config_name = None
    num_train_epochs = None
    concat_txt = None

    def setUp(self):
        import torch
        from transformers import AutoModelForCausalLM

        self.device = "cuda:0"
        self.output = "./finetune_output"

        self.model = AutoModelForCausalLM.from_pretrained(
            self.model, device_map=self.device, torch_dtype=torch.bfloat16
        )

    def test_oneshot_then_finetune_gpu(self):
        self._test_oneshot_and_finetune()<|MERGE_RESOLUTION|>--- conflicted
+++ resolved
@@ -65,17 +65,11 @@
             ).quantization_config
         )
         # model is first sparsified, then finetuned, both should have the same sparsity
-<<<<<<< HEAD
         # check for sparsity values
-        assert (
-            config_sparse_applied["global_sparsity"]
-            >= config_finetune_applied["global_sparsity"]
-=======
         assert math.isclose(
             config_sparse_applied["global_sparsity"],
             config_finetune_applied["global_sparsity"],
             abs_tol=1e-05,
->>>>>>> 3c6204f7
         )
 
     def tearDown(self):
