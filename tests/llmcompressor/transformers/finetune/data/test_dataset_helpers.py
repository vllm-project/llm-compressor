import pytest

from llmcompressor.args import DatasetArguments
from llmcompressor.transformers.finetune.data.data_helpers import (
    get_raw_dataset,
    make_dataset_splits,
)


@pytest.mark.unit
def test_combined_datasets():
    dataset_args = DatasetArguments(
        dataset="wikitext", dataset_config_name="wikitext-2-raw-v1"
    )
    raw_wikitext2 = get_raw_dataset(dataset_args)
    datasets = {"all": raw_wikitext2}
    split_datasets = make_dataset_splits(datasets, do_train=True)
    assert split_datasets.get("train") is not None

    split_datasets = make_dataset_splits(datasets, do_train=True)
    assert split_datasets.get("train") is not None


@pytest.mark.unit
def test_separate_datasets():
<<<<<<< HEAD
    splits = {"train": "train[:10%]", "validation": "train[10%:20%]"}
    dataset_args = DatasetArguments(
=======
    splits = {"train": "train[:5%]", "validation": "train[5%:7%]"}
    data_args = DatasetArguments(
>>>>>>> 203c9b72
        dataset="wikitext", dataset_config_name="wikitext-2-raw-v1"
    )
    datasets = {}
    for split_name, split_str in splits.items():
        raw_wikitext2 = get_raw_dataset(dataset_args, split=split_str)
        datasets[split_name] = raw_wikitext2

    split_datasets = make_dataset_splits(datasets, do_train=True)
    assert split_datasets.get("train") is not None

    with pytest.raises(ValueError):
        # fails due to no test split specified

        datasets.pop("train")
        split_datasets = make_dataset_splits(datasets, do_train=True)<|MERGE_RESOLUTION|>--- conflicted
+++ resolved
@@ -23,13 +23,8 @@
 
 @pytest.mark.unit
 def test_separate_datasets():
-<<<<<<< HEAD
-    splits = {"train": "train[:10%]", "validation": "train[10%:20%]"}
+    splits = {"train": "train[:5%]", "validation": "train[10%:20%]"}
     dataset_args = DatasetArguments(
-=======
-    splits = {"train": "train[:5%]", "validation": "train[5%:7%]"}
-    data_args = DatasetArguments(
->>>>>>> 203c9b72
         dataset="wikitext", dataset_config_name="wikitext-2-raw-v1"
     )
     datasets = {}
