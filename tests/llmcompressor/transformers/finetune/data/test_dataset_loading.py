--- conflicted
+++ resolved
@@ -65,15 +65,9 @@
     @pytest.mark.usefixtures("tiny_llama_tokenizer")
     def test_no_padding_tokenization(self):
         op_manager = TextGenerationDataset.load_from_registry(
-<<<<<<< HEAD
-            self.dataset_args.dataset,
-            dataset_args=self.dataset_args,
-            split="train[5%:10%]",
-=======
-            self.data_args.dataset,
-            data_args=self.data_args,
+            self.dataset_args.dataset,
+            dataset_args=self.dataset_args,
             split="train[5%:7%]",
->>>>>>> 203c9b72
             processor=self.tiny_llama_tokenizer,
         )
         dataset = op_manager.load_dataset()  # load
@@ -113,15 +107,9 @@
 
     def test_max_seq_len_clipped(self):
         op_manager = TextGenerationDataset.load_from_registry(
-<<<<<<< HEAD
-            self.dataset_args.dataset,
-            dataset_args=self.dataset_args,
-            split="train[80%:]",
-=======
-            self.data_args.dataset,
-            data_args=self.data_args,
+            self.dataset_args.dataset,
+            dataset_args=self.dataset_args,
             split="train[95%:]",
->>>>>>> 203c9b72
             processor=self.tiny_llama_tokenizer,
         )
 
@@ -148,29 +136,17 @@
 
     def test_dataset_kwargs_and_percentages(self):
         c4_manager_a = TextGenerationDataset.load_from_registry(
-<<<<<<< HEAD
-            self.dataset_args.dataset,
-            dataset_args=self.dataset_args,
-            split="train[5%:10%]",
-=======
             self.data_args.dataset,
             data_args=self.data_args,
             split="train[5%:6%]",
->>>>>>> 203c9b72
             processor=self.tiny_llama_tokenizer,
         )
         raw_dataset_a = c4_manager_a.load_dataset()
 
         c4_manager_b = TextGenerationDataset.load_from_registry(
-<<<<<<< HEAD
-            self.dataset_args.dataset,
-            dataset_args=self.dataset_args,
-            split="train[5%:15%]",
-=======
-            self.data_args.dataset,
-            data_args=self.data_args,
+            self.dataset_args.dataset,
+            dataset_args=self.dataset_args,
             split="train[6%:8%]",
->>>>>>> 203c9b72
             processor=self.tiny_llama_tokenizer,
         )
         raw_dataset_b = c4_manager_b.load_dataset()
