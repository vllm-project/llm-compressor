import pytest
import torch
from torch.fx import _symbolic_trace

from llmcompressor.pipelines.sequential.helpers import (
    add_autowrap_methods,
    get_sequential_ancestors,
)
from llmcompressor.utils.helpers import patch_attr


class DummyModel(torch.nn.Module):
    def __init__(self):
        super().__init__()
        self.seq = torch.nn.Sequential(torch.nn.Linear(10, 20), torch.nn.ReLU())
        self.fc = torch.nn.Linear(20, 5)

    def forward(self, x):
        x = self.seq(x)
        return self.fc(x)


@pytest.fixture(scope="module")
def model():
    return DummyModel()


def test_get_sequential_ancestors(model):
    assert get_sequential_ancestors(model, set()) == set()
<<<<<<< HEAD
    assert get_sequential_ancestors(model, set([model])) == set()
    assert get_sequential_ancestors(model, set([model.fc])) == set([model])
    assert get_sequential_ancestors(model, set([model.sq[0]])) == set([model, model.sq])
    assert get_sequential_ancestors(model, set([model.sq[1]])) == set([model, model.sq])


def test_add_autowrap_methods(model):
    with patch_attr(_symbolic_trace, "_wrapped_methods_to_patch", []):
        add_autowrap_methods(model, ["ReLU.forward"])
        assert _get_matched_modules() == set([torch.nn.ReLU])

    with patch_attr(_symbolic_trace, "_wrapped_methods_to_patch", []):
        add_autowrap_methods(model, ["Linear.forward"])
        assert _get_matched_modules() == set([torch.nn.Linear])

    with patch_attr(_symbolic_trace, "_wrapped_methods_to_patch", []):
        add_autowrap_methods(model, ["pop"])
        assert _get_matched_modules() == set([torch.nn.Sequential])

    with patch_attr(_symbolic_trace, "_wrapped_methods_to_patch", []):
        add_autowrap_methods(model, ["forward"])
        assert _get_matched_modules() == set(
            [DummyModel, torch.nn.Sequential, torch.nn.Linear, torch.nn.ReLU]
        )


def _get_matched_modules():
    return set(module for module, _ in _symbolic_trace._wrapped_methods_to_patch)
=======
    assert get_sequential_ancestors(model, {model}) == set()
    assert get_sequential_ancestors(model, {model.fc}) == {model}
    assert get_sequential_ancestors(model, {model.seq[0]}) == {model, model.seq}
    assert get_sequential_ancestors(model, {model.seq[1]}) == {model, model.seq}
>>>>>>> fcca3ca6
<|MERGE_RESOLUTION|>--- conflicted
+++ resolved
@@ -27,38 +27,34 @@
 
 def test_get_sequential_ancestors(model):
     assert get_sequential_ancestors(model, set()) == set()
-<<<<<<< HEAD
-    assert get_sequential_ancestors(model, set([model])) == set()
-    assert get_sequential_ancestors(model, set([model.fc])) == set([model])
-    assert get_sequential_ancestors(model, set([model.sq[0]])) == set([model, model.sq])
-    assert get_sequential_ancestors(model, set([model.sq[1]])) == set([model, model.sq])
+    assert get_sequential_ancestors(model, {model}) == set()
+    assert get_sequential_ancestors(model, {model.fc}) == {model}
+    assert get_sequential_ancestors(model, {model.seq[0]}) == {model, model.seq}
+    assert get_sequential_ancestors(model, {model.seq[1]}) == {model, model.seq}
 
 
 def test_add_autowrap_methods(model):
     with patch_attr(_symbolic_trace, "_wrapped_methods_to_patch", []):
         add_autowrap_methods(model, ["ReLU.forward"])
-        assert _get_matched_modules() == set([torch.nn.ReLU])
+        assert _get_matched_modules() == {torch.nn.ReLU}
 
     with patch_attr(_symbolic_trace, "_wrapped_methods_to_patch", []):
         add_autowrap_methods(model, ["Linear.forward"])
-        assert _get_matched_modules() == set([torch.nn.Linear])
+        assert _get_matched_modules() == {torch.nn.Linear}
 
     with patch_attr(_symbolic_trace, "_wrapped_methods_to_patch", []):
         add_autowrap_methods(model, ["pop"])
-        assert _get_matched_modules() == set([torch.nn.Sequential])
+        assert _get_matched_modules() == {torch.nn.Sequential}
 
     with patch_attr(_symbolic_trace, "_wrapped_methods_to_patch", []):
         add_autowrap_methods(model, ["forward"])
-        assert _get_matched_modules() == set(
-            [DummyModel, torch.nn.Sequential, torch.nn.Linear, torch.nn.ReLU]
-        )
+        assert _get_matched_modules() == {
+            DummyModel,
+            torch.nn.Sequential,
+            torch.nn.Linear,
+            torch.nn.ReLU,
+        }
 
 
 def _get_matched_modules():
-    return set(module for module, _ in _symbolic_trace._wrapped_methods_to_patch)
-=======
-    assert get_sequential_ancestors(model, {model}) == set()
-    assert get_sequential_ancestors(model, {model.fc}) == {model}
-    assert get_sequential_ancestors(model, {model.seq[0]}) == {model, model.seq}
-    assert get_sequential_ancestors(model, {model.seq[1]}) == {model, model.seq}
->>>>>>> fcca3ca6
+    return set(module for module, _ in _symbolic_trace._wrapped_methods_to_patch)