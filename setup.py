import os
import sys

from setuptools import find_packages, setup

sys.path.insert(0, os.path.abspath(os.path.dirname(__file__)))
from utils.version_extractor import extract_version_info  # noqa isort:skip

# load version info for the package
package_path = os.path.join(
    os.path.dirname(os.path.realpath(__file__)), "src", "llmcompressor"
)
version_info = extract_version_info(package_path)

if version_info.build_type == "release":
    package_name = "llmcompressor"
elif version_info.build_type == "dev":
    package_name = "llmcompressor-dev"
elif version_info.build_type == "nightly":
    package_name = "llmcompressor-nightly"
else:
    raise ValueError(f"Unsupported build type {version_info.build_type}")


setup(
    name=package_name,
    version=version_info.version,
    author="Neuralmagic, Inc.",
    author_email="support@neuralmagic.com",
    description=(
        "A library for compressing large language models utilizing the "
        "latest techniques and research in the field for both "
        "training aware and post training techniques. "
        "The library is designed to be flexible and easy to use on top of "
        "PyTorch and HuggingFace Transformers, allowing for quick experimentation."
    ),
    long_description=open("README.md", "r", encoding="utf-8").read(),
    long_description_content_type="text/markdown",
    keywords=(
        "llmcompressor, llms, large language models, transformers, pytorch, "
        "huggingface, compressors, compression, quantization, pruning, "
        "sparsity, optimization, model optimization, model compression, "
    ),
    license="Apache",
    url="https://github.com/neuralmagic/llm-compressor",
    include_package_data=True,
    package_dir={"": "src"},
    packages=find_packages(
        "src", include=["llmcompressor", "llmcompressor.*"], exclude=["*.__pycache__.*"]
    ),
    install_requires=[
        "loguru",
        "pyyaml>=5.0.0",
        "numpy>=1.17.0,<2.0",
        "requests>=2.0.0",
        "tqdm>=4.0.0",
        "click>=7.1.2,!=8.0.0",  # 8.0.0 blocked due to reported bug
        "torch>=1.7.0",
        "transformers>4.0,<5.0",
        "datasets",
        "accelerate>=0.20.3,!=1.1.0",
        "pynvml",
        "compressed-tensors"
        if version_info.build_type == "release"
        else "compressed-tensors-nightly",
    ],
    extras_require={
        "dev": [
            # testing framework
            "pytest>=6.0.0",
            "pytest-mock>=3.6.0",
            "pytest-rerunfailures>=13.0",
            "parameterized",
            "lm_eval==0.4.5",
            # example test dependencies
            "beautifulsoup4~=4.12.3",
            "cmarkgfm~=2024.1.14",
            "trl>=0.10.1",
            "pandas",
            # linting, formatting, and type checking
            "black~=24.4.2",
            "isort~=5.13.2",
            "mypy~=1.10.0",
            "ruff~=0.4.8",
            "flake8~=7.0.0",
            # pre commit hooks
            "pre-commit",
        ]
    },
<<<<<<< HEAD
=======
    entry_points={
        "console_scripts": [
            "llmcompressor.trace=llmcompressor.transformers.tracing.debug:main",
        ]
    },
>>>>>>> 1101723c
    python_requires=">=3.8",
    classifiers=[
        "Development Status :: 5 - Production/Stable",
        "Programming Language :: Python :: 3",
        "Programming Language :: Python :: 3 :: Only",
        "Intended Audience :: Developers",
        "Intended Audience :: Education",
        "Intended Audience :: Information Technology",
        "Intended Audience :: Science/Research",
        "License :: OSI Approved :: Apache Software License",
        "Operating System :: POSIX :: Linux",
        "Topic :: Scientific/Engineering",
        "Topic :: Scientific/Engineering :: Artificial Intelligence",
        "Topic :: Scientific/Engineering :: Mathematics",
        "Topic :: Software Development",
        "Topic :: Software Development :: Libraries :: Python Modules",
    ],
)<|MERGE_RESOLUTION|>--- conflicted
+++ resolved
@@ -87,14 +87,11 @@
             "pre-commit",
         ]
     },
-<<<<<<< HEAD
-=======
     entry_points={
         "console_scripts": [
             "llmcompressor.trace=llmcompressor.transformers.tracing.debug:main",
         ]
     },
->>>>>>> 1101723c
     python_requires=">=3.8",
     classifiers=[
         "Development Status :: 5 - Production/Stable",
