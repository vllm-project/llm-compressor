--- conflicted
+++ resolved
@@ -336,15 +336,6 @@
     # importing here to avoid circular import
     from llmcompressor.utils.fsdp.helpers import maybe_get_wrapped
 
-<<<<<<< HEAD
-    model = maybe_get_wrapped(module)
-    if hasattr(model, "_no_split_modules") and len(model._no_split_modules) > 0:
-        return model._no_split_modules
-    for module in model.modules():
-        if hasattr(module, "_no_split_modules") and len(module._no_split_modules) > 0:
-            return module._no_split_modules
-    return ALL_TARGET
-=======
     model = maybe_get_wrapped(model)
     no_split_modules = model._get_no_split_modules("auto")
     if len(no_split_modules) <= 0:
@@ -369,5 +360,4 @@
         return "", model
 
     parent_name = ".".join(parent_name_parts)
-    return get_layer(parent_name, model)
->>>>>>> 2e1f2345
+    return get_layer(parent_name, model)