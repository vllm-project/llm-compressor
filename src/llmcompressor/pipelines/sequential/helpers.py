--- conflicted
+++ resolved
@@ -1,11 +1,7 @@
 import inspect
 from collections import deque
 from dataclasses import dataclass
-<<<<<<< HEAD
-from typing import Any, Callable, Dict, List, Set, Tuple, Union
-=======
-from typing import Any, Callable, Dict, List, Optional, Set, Union
->>>>>>> 90c40751
+from typing import Any, Callable, Dict, List, Optional, Set, Tuple, Union
 
 from compressed_tensors import has_offloaded_params
 from compressed_tensors.quantization import find_name_or_class_matches
@@ -403,7 +399,6 @@
     )
 
 
-<<<<<<< HEAD
 def get_targets_from_modifiers(
     modifiers: List[Modifier], model: PreTrainedModel
 ) -> Tuple[List[str], List[str]]:
@@ -440,9 +435,9 @@
         sequential_targets = [modifier.sequential_targets]
 
     return sequential_targets, modifier.ignore
-=======
+
+
 def add_line_numbers(text: str) -> str:
     lines = text.splitlines()
     numbered_lines = [f"{i + 1} {line}" for i, line in enumerate(lines)]
-    return "\n".join(numbered_lines)
->>>>>>> 90c40751
+    return "\n".join(numbered_lines)