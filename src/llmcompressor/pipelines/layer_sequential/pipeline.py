--- conflicted
+++ resolved
@@ -63,13 +63,9 @@
         model_device = get_execution_device(model)
 
         # find layers
-<<<<<<< HEAD
         modifiers = session.lifecycle.recipe.modifiers
-        sequential_targets, _ = get_targets_from_modifiers(modifiers, model)
-=======
-        modifiers = session.get_modifiers()
         sequential_targets = get_sequential_targets(modifiers, model, dataset_args)
->>>>>>> 3262d855
+
         layers = match_modules(model, sequential_targets)
 
         LifecycleCallbacks.calibration_epoch_start()
