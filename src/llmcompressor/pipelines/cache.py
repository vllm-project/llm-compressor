--- conflicted
+++ resolved
@@ -73,26 +73,13 @@
         :param model_device: device which values will be onloaded to when fetched
         :param offload_device: device to offload values to
         """
-        # note: list comprehesion was found to not improve performance
-<<<<<<< HEAD
         batch_intermediates = [
             {
-                key: IntermediateValue(value=value, device=model_device)
+                key: cls._offload_value(value, offload_device, model_device)
                 for key, value in batch.items()
             }
             for batch in tqdm(dataloader, desc="Preparing cache")
         ]
-=======
-        batch_intermediates = []
-        for batch in tqdm(dataloader, desc="Preparing cache"):
-            values = {}
-            for key, value in batch.items():
-                if mask_padding and (key == "input_ids") and "attention_mask" in batch:
-                    value = cls._mask_padding(value, batch["attention_mask"])
-                values[key] = cls._offload_value(value, offload_device, model_device)
-
-            batch_intermediates.append(values)
->>>>>>> 1ec278d9
 
         return cls(batch_intermediates, offload_device)
 
