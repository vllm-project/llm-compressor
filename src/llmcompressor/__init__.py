--- conflicted
+++ resolved
@@ -40,9 +40,4 @@
     create_session,
     reset_session,
 )
-<<<<<<< HEAD
-
-from .entrypoints import train
-=======
-from llmcompressor.entrypoints import Oneshot, oneshot, train
->>>>>>> d43ea79d
+from llmcompressor.entrypoints import Oneshot, oneshot, train