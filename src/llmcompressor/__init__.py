--- conflicted
+++ resolved
@@ -39,11 +39,7 @@
     callbacks,
     create_session,
     finalize,
-<<<<<<< HEAD
-    pre_initialize_structure,
-=======
     initialize,
->>>>>>> 29ddedbd
     reset_session,
 )
 from llmcompressor.entrypoints import Oneshot, oneshot, train