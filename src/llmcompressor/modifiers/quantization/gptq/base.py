import contextlib
import warnings
<<<<<<< HEAD
=======
from functools import partial
>>>>>>> 03e21770
from typing import Any, Dict, List, Optional, Tuple, Union

import torch
from compressed_tensors.quantization import QuantizationScheme
from compressed_tensors.utils import (
    align_module_device,
    get_execution_device,
    getattr_chain,
    update_offload_parameter,
)
from loguru import logger
from pydantic import Field, PrivateAttr, field_validator

from llmcompressor.core import State
from llmcompressor.modifiers import Modifier, ModifierFactory
from llmcompressor.modifiers.quantization.calibration import freeze_module_quantization
from llmcompressor.modifiers.quantization.gptq.utils.gptq_quantize import (
    accumulate_hessian,
    make_empty_hessian,
    quantize_weight,
)
from llmcompressor.modifiers.quantization.quantization.base import QuantizationModifier
from llmcompressor.modifiers.utils.hooks import HooksMixin
from llmcompressor.pipelines.basic import run_pipeline as run_basic
from llmcompressor.pipelines.layer_sequential import (
    run_pipeline as run_layer_sequential,
)
from llmcompressor.pipelines.sequential import run_pipeline as run_sequential
from llmcompressor.utils.metric_logging import CompressionLogger
from llmcompressor.utils.pytorch.module import get_no_split_params, qat_active

__all__ = ["GPTQModifier"]


class GPTQModifier(Modifier, HooksMixin):
    """
    Modifier for applying the one-shot OBCQ algorithm to a model

    | Sample yaml:
    | test_stage:
    |    obcq_modifiers:
    |      GPTQModifier:
    |          block_size: 128
    |          dampening_frac: 0.001
    |          offload_hessians: False
    |          config_groups:
    |            group_0:
    |                targets:
    |                  - "Linear"
    |                input_activations: null
    |                output_activations: null
    |                weights:
    |                    num_bits: 8
    |                    type: "int"
    |                    symmetric: true
    |                    strategy: "tensor"
    |                    group_size: 128
    |                    actorder: False

    Lifecycle:
        - on_initialize_structure
            - _build_quant_modifier
        - on_initialize
            - register_hook(module, compress_module, "forward")
            - run_sequential / run_layer_sequential / run_basic
                - make_empty_hessian
                - accumulate_hessian
                - quantize_weight
        - on_finalize
            - remove_hooks()
            - model.apply(freeze_module_quantization)

    :param sequential_targets: list of layer names to compress during GPTQ, or
        '__ALL__' to compress every layer in the model
    :param block_size: Used to determine number of columns to compress in one pass
    :param dampening_frac: Amount of dampening to apply to H, as a fraction of the
        diagonal norm
    :param quantize: Set to True to quantize using an existing quantization modifier,
        or pass in the configuration for a quantization modifier if one does not
        already exist in the recipe
    :param offload_hessians: Set to True for decreased memory usage but increased
        runtime.
    :param config_groups: [Used, if a quantization modifier is not specified],
        dictionary specifying quantization schemes to apply to target
        modules. Modules not matching a scheme target will NOT be quantized.
    :param scheme: [Used, if a quantization modifier is not specified], the quantization
        scheme to apply to the model, this is a dictionary that supports all keys from
        QuantizationScheme except targets, which will be set to the targets parameter
        set at the modifier level. Can also be set to a dictionary of the format
        `preset_scheme_name: targets` for example: `W8A8: ['Linear']` for weight 8 bit
        or a string of a preset scheme if targets is provided
        and activation 8 bit quantization on the Linear layers.
    :param targets: list of layer names to quantize if a scheme is provided. Defaults
        to Linear layers
    :param ignore: [Used, if a quantization modifier is not specified]
        optional list of module class names or submodule names to not
        quantize even if they match a target in config_groups. Defaults to empty list.
    :param num_calibration_steps: Number of steps to run post training calibration for.
        When None, the entire calibration_dataloader is used
    :param disable_quantization_observer_epoch: [Used, if a quantization modifier is
        not specified] Epoch to disable updates to the module
        quantization observers. At this point, quantized weights and zero points will
        not be updated. Leave None to not disable observers during QAT. Default is None
    """

    # gptq modifier arguments
    sequential_update: bool = True  # DEPRECIATED
    sequential_targets: Union[str, List[str], None] = None
    block_size: int = 128
    dampening_frac: Optional[float] = 0.01
    quantize: Union[bool, Dict] = True
    offload_hessians: bool = False

    # arguments used for attached quant modifier
    config_groups: Optional[Dict[str, QuantizationScheme]] = None
    scheme: Optional[Union[str, Dict[str, Any]]] = None
    targets: Union[str, List[str], None] = None
    ignore: List[str] = Field(default_factory=list)
    num_calibration_steps: Optional[int] = None
    disable_quantization_observer_epoch: Optional[float] = None

    # private variables
    _quantization_modifier: Optional[QuantizationModifier] = PrivateAttr(default=None)
<<<<<<< HEAD
    _module_names: Dict[torch.nn.Module, str] = PrivateAttr(default_factory=dict)
    _num_samples: Dict[torch.nn.Module, int] = PrivateAttr(default_factory=dict)
    _hessians: Dict[torch.nn.Module, torch.Tensor] = PrivateAttr(default_factory=dict)
=======
    _hessians: Dict[torch.nn.Module, torch.Tensor] = PrivateAttr(default_factory=dict)
    _num_samples: Dict[torch.nn.Module, int] = PrivateAttr(default_factory=dict)
    _update_size: Optional[int] = PrivateAttr(default=None)
>>>>>>> 03e21770

    @field_validator("sequential_update", mode="before")
    def validate_sequential_update(cls, value: bool) -> bool:
        if not value:
            warnings.warn(
                "`sequential_update=False` is no longer supported, setting "
                "sequential_update=True",
                DeprecationWarning,
            )

        return True

    def on_initialize_structure(self, state: State, **kwargs):
        """
        Check the model's quantization state matches that expected by this modifier,
        adding a default quantization scheme if needed

        TODO: Depreciate and fold into `on_initialize`

        :param state: session state storing input model and calibration data
        """
        quantization_already_active = qat_active(state.model)
        if isinstance(self.quantize, bool):
            if not self.quantize and quantization_already_active:
                logger.warning(
                    "GPTQ quantization is set to False, but a "
                    "quantization modifier is already active on the model "
                    "resetting quantize to True"
                )
                self.quantize = True
            elif self.quantize and not quantization_already_active:
                logger.warning(
                    "GPTQ quantization is set to True without an "
                    "active quantization modifier."
                )
                self._build_quant_modifier()
            return  # use existing quantization modifier if there is one
        else:
            if not isinstance(self.quantize, Dict):
                raise ValueError(
                    "GPTQModifier.quantize accepts only a single "
                    "quantization modifier or a boolean. Found "
                    f"type {type(self.quantize)}"
                )
            if len(self.quantize) != 1:
                raise ValueError(
                    "GPTQModifier.quantize accepts only a single "
                    "quantization modifier or a boolean. Found "
                    f"{len(self.quantize)} modifiers"
                )
            if quantization_already_active:
                logger.warning(
                    "Attempting to initialize quantization for GPTQ "
                    "but a quantization modifier has already been applied. "
                    "The quantization configuration defined under the "
                    "GPTQ modifier will be ignored."
                )
                self.quantize = True
                return
            self._build_quant_modifier_from_dict(self.quantize)
            self.quantize = True

        if self._quantization_modifier:
            self._quantization_modifier.on_initialize_structure(state, **kwargs)

    def on_initialize(self, state: "State", **kwargs) -> bool:
        """
        Initialize and run the GPTQ algorithm on the current state

        :param state: session state storing input model and calibration data
        """
        # initialize quantization modifier
        if not self.initialized_structure_:
            self.on_initialize_structure(state, **kwargs)
        if self._quantization_modifier:
            self._quantization_modifier.initialize(state, **kwargs)
        if not self.quantize:
            raise ValueError("To use the GPTQModifier, quantization must be enabled.")

<<<<<<< HEAD
        # prepare module names
        self._module_names = {m: name for name, m in state.model.named_modules()}

        # register hooks
        for module in state.model.modules():
=======
        # register hooks
        for name, module in state.model.named_modules():
>>>>>>> 03e21770
            if getattr_chain(module, "quantization_scheme.weights", None) is not None:
                # HACK: previously, embeddings were not quantized because they were not
                # accessible by the layer compressor. For now, we manually ignore it,
                # but in the FUTURE this should be ignored by the user
                if not isinstance(module, torch.nn.Embedding):
<<<<<<< HEAD
                    self.register_hook(module, self.calibrate_module, "forward")
=======
                    post_hook = partial(self.compress_module, name)
                    self.register_hook(module, post_hook, "forward")
>>>>>>> 03e21770

        # infer sequential targets
        if self.sequential_targets is None:
            self.sequential_targets = get_no_split_params(state.model)
        if isinstance(self.sequential_targets, str):
            self.sequential_targets = [self.sequential_targets]

<<<<<<< HEAD
=======
        # infer update size
        if self._update_size is None:
            self._update_size = len(state.data.calib)

>>>>>>> 03e21770
        # infer pipeline
        model_name = state.model.__class__.__name__
        input_names = state.data.calib.dataset.column_names
        unfixable_errors = (
            torch.OutOfMemoryError,
            torch._C._LinAlgError,
            KeyboardInterrupt,
        )
        try:
            run_sequential(
                state.model,
                state.data.calib,
                self.sequential_targets,
                self.ignore,
<<<<<<< HEAD
                self,
=======
>>>>>>> 03e21770
            )
            return True

        except Exception as exception:
            if isinstance(exception, torch.fx.proxy.TraceError):
                warnings.warn(f"Failed to trace {model_name} with inputs {input_names}")
            if isinstance(exception, unfixable_errors):
                raise exception

            warnings.warn("Falling back to layer_sequential pipeline")
            try:
                run_layer_sequential(
                    state.model,
                    state.data.calib,
                    self.sequential_targets,
<<<<<<< HEAD
                    self,
=======
>>>>>>> 03e21770
                )
                return True

            except Exception as exception:
                if isinstance(exception, TypeError):
                    warnings.warn(f"{model_name} fails layer-wise assumptions")
                if isinstance(exception, unfixable_errors):
                    raise exception

                warnings.warn(
                    "Falling back to basic pipeline, which requires extra memory and "
                    "may result in decreased accuracy. Consider using "
                    "`offload_hessians=True`"
                )
<<<<<<< HEAD
                run_basic(state.model, state.data.calib, self)
=======
                run_basic(state.model, state.data.calib)
>>>>>>> 03e21770
                return True

    def on_finalize(self, state: "State", **kwargs) -> bool:
        """
        disable the quantization observers used by the OBCQ algorithm

        :param state: session state storing input model and calibration data
        """
        if self._quantization_modifier:
            self._quantization_modifier.finalize(state, **kwargs)

        self.remove_hooks()
        self._hessians = dict()
        self._num_samples = dict()
        state.model.apply(freeze_module_quantization)

        return True

<<<<<<< HEAD
    def calibrate_module(
        self,
=======
    def compress_module(
        self,
        name: str,
>>>>>>> 03e21770
        module: torch.nn.Module,
        args: Tuple[torch.Tensor, ...],
        _output: torch.Tensor,
    ):
        """
        Quantize a module's weight according to the GPTQ algorithm

        :param name: name of module being quantized
        :param module: module being quantized
        :param args: input arguments for module forward pass

        :return: total loss from applying weight quantization to this module
        """
        # Assume that first argument is the input
        inp = args[0]
<<<<<<< HEAD
=======
        quant_args = getattr_chain(module, "quantization_scheme.weights")
>>>>>>> 03e21770

        # Initialize hessian if not present
        if module not in self._num_samples:
            init_device = (
                "cpu" if self.offload_hessians else get_execution_device(module)
<<<<<<< HEAD
            )
            self._hessians[module] = make_empty_hessian(module, device=init_device)
            self._num_samples[module] = 0

        # Accumulate hessian with input with optional offloading
        with self._maybe_onload_hessian(module):
            self._hessians[module], self._num_samples[module] = accumulate_hessian(
                inp,
                module,
                self._hessians[module],
                self._num_samples[module],
            )

    def quantize_modules(self):
        for module in list(self._num_samples.keys()):
            name = self._module_names[module]
            num_samples = self._num_samples[module]
            quant_args = getattr_chain(module, "quantization_scheme.weights")

            logger.info(f"Quantizing {name} using {num_samples} samples")
            with (
                torch.no_grad(),
                align_module_device(module),
                self._maybe_onload_hessian(module),
                CompressionLogger(module) as comp_logger,
            ):
                loss, quantized_weight, scale, zero_point, g_idx = quantize_weight(
                    module=module,
                    quant_args=quant_args,
                    hessians_dict=self._hessians,
                    blocksize=self.block_size,
                    percdamp=self.dampening_frac,
                )
                comp_logger.set_loss(loss)

=======
            )
            self._hessians[module] = make_empty_hessian(module, device=init_device)
            self._num_samples[module] = 0

        # Accumulate hessian with input with optional offloading
        with self._maybe_onload_hessian(module):
            self._hessians[module], self._num_samples[module] = accumulate_hessian(
                inp,
                module,
                self._hessians[module],
                self._num_samples[module],
            )

        # After enough samples are accumulated, perform quantization
        if self._num_samples[module] >= self._update_size:
            logger.info(f"Quantizing {name} using {self._num_samples[module]} samples")
            with (
                torch.no_grad(),
                align_module_device(module),
                self._maybe_onload_hessian(module),
                CompressionLogger(module) as comp_logger,
            ):
                loss, quantized_weight, scale, zero_point, g_idx = quantize_weight(
                    module=module,
                    quant_args=quant_args,
                    hessians_dict=self._hessians,
                    blocksize=self.block_size,
                    percdamp=self.dampening_frac,
                )
                comp_logger.set_loss(loss)

>>>>>>> 03e21770
            update_offload_parameter(module, "weight", quantized_weight)
            update_offload_parameter(module, "weight_scale", scale)
            update_offload_parameter(module, "weight_zero_point", zero_point)
            if g_idx is not None:
                update_offload_parameter(module, "weight_g_idx", g_idx)

            # self._hessians[module] already deleted by quantize_weight
            del self._num_samples[module]

    @contextlib.contextmanager
    def _maybe_onload_hessian(self, module: torch.nn.Module):
        if self.offload_hessians:
            device = get_execution_device(module)
            self._hessians[module] = self._hessians[module].to(device=device)

        yield

        if self.offload_hessians:
            if module in self._hessians:  # may have been deleted in context
                self._hessians[module] = self._hessians[module].to(device="cpu")

    def _build_quant_modifier(self):
        """
        Build a quantization modifier based on the specified config_groups,
        ignore list, and num_calibration_steps.

        :postcondition: self._quantization_modifier is set to the built
            quantization modifier
        """

        quantization_args_names = [
            "config_groups",
            "targets",
            "scheme",
            "num_calibration_steps",
            "ignore",
            "disable_quantization_observer_epoch",
        ]

        quant_args = {
            key: getattr(self, key)
            for key in quantization_args_names
            if getattr(self, key, False)
        }

        logger.info(f"Building quantization modifier with args: {quant_args}")
        vllm_quant_config = {"QuantizationModifier": quant_args}
        self._build_quant_modifier_from_dict(vllm_quant_config)

    def _build_quant_modifier_from_dict(self, quant_config):
        modifier_type = list(quant_config.keys())[0]
        modifier_args = quant_config[modifier_type]
        self._quantization_modifier = ModifierFactory.create(
            modifier_type,
            allow_registered=True,
            allow_experimental=True,
            **modifier_args,
        )<|MERGE_RESOLUTION|>--- conflicted
+++ resolved
@@ -1,9 +1,5 @@
 import contextlib
 import warnings
-<<<<<<< HEAD
-=======
-from functools import partial
->>>>>>> 03e21770
 from typing import Any, Dict, List, Optional, Tuple, Union
 
 import torch
@@ -127,15 +123,9 @@
 
     # private variables
     _quantization_modifier: Optional[QuantizationModifier] = PrivateAttr(default=None)
-<<<<<<< HEAD
     _module_names: Dict[torch.nn.Module, str] = PrivateAttr(default_factory=dict)
-    _num_samples: Dict[torch.nn.Module, int] = PrivateAttr(default_factory=dict)
-    _hessians: Dict[torch.nn.Module, torch.Tensor] = PrivateAttr(default_factory=dict)
-=======
     _hessians: Dict[torch.nn.Module, torch.Tensor] = PrivateAttr(default_factory=dict)
     _num_samples: Dict[torch.nn.Module, int] = PrivateAttr(default_factory=dict)
-    _update_size: Optional[int] = PrivateAttr(default=None)
->>>>>>> 03e21770
 
     @field_validator("sequential_update", mode="before")
     def validate_sequential_update(cls, value: bool) -> bool:
@@ -215,27 +205,17 @@
         if not self.quantize:
             raise ValueError("To use the GPTQModifier, quantization must be enabled.")
 
-<<<<<<< HEAD
         # prepare module names
         self._module_names = {m: name for name, m in state.model.named_modules()}
 
         # register hooks
         for module in state.model.modules():
-=======
-        # register hooks
-        for name, module in state.model.named_modules():
->>>>>>> 03e21770
             if getattr_chain(module, "quantization_scheme.weights", None) is not None:
                 # HACK: previously, embeddings were not quantized because they were not
                 # accessible by the layer compressor. For now, we manually ignore it,
                 # but in the FUTURE this should be ignored by the user
                 if not isinstance(module, torch.nn.Embedding):
-<<<<<<< HEAD
                     self.register_hook(module, self.calibrate_module, "forward")
-=======
-                    post_hook = partial(self.compress_module, name)
-                    self.register_hook(module, post_hook, "forward")
->>>>>>> 03e21770
 
         # infer sequential targets
         if self.sequential_targets is None:
@@ -243,13 +223,6 @@
         if isinstance(self.sequential_targets, str):
             self.sequential_targets = [self.sequential_targets]
 
-<<<<<<< HEAD
-=======
-        # infer update size
-        if self._update_size is None:
-            self._update_size = len(state.data.calib)
-
->>>>>>> 03e21770
         # infer pipeline
         model_name = state.model.__class__.__name__
         input_names = state.data.calib.dataset.column_names
@@ -264,10 +237,7 @@
                 state.data.calib,
                 self.sequential_targets,
                 self.ignore,
-<<<<<<< HEAD
                 self,
-=======
->>>>>>> 03e21770
             )
             return True
 
@@ -283,10 +253,7 @@
                     state.model,
                     state.data.calib,
                     self.sequential_targets,
-<<<<<<< HEAD
                     self,
-=======
->>>>>>> 03e21770
                 )
                 return True
 
@@ -301,11 +268,7 @@
                     "may result in decreased accuracy. Consider using "
                     "`offload_hessians=True`"
                 )
-<<<<<<< HEAD
                 run_basic(state.model, state.data.calib, self)
-=======
-                run_basic(state.model, state.data.calib)
->>>>>>> 03e21770
                 return True
 
     def on_finalize(self, state: "State", **kwargs) -> bool:
@@ -324,14 +287,8 @@
 
         return True
 
-<<<<<<< HEAD
     def calibrate_module(
         self,
-=======
-    def compress_module(
-        self,
-        name: str,
->>>>>>> 03e21770
         module: torch.nn.Module,
         args: Tuple[torch.Tensor, ...],
         _output: torch.Tensor,
@@ -347,16 +304,11 @@
         """
         # Assume that first argument is the input
         inp = args[0]
-<<<<<<< HEAD
-=======
-        quant_args = getattr_chain(module, "quantization_scheme.weights")
->>>>>>> 03e21770
 
         # Initialize hessian if not present
         if module not in self._num_samples:
             init_device = (
                 "cpu" if self.offload_hessians else get_execution_device(module)
-<<<<<<< HEAD
             )
             self._hessians[module] = make_empty_hessian(module, device=init_device)
             self._num_samples[module] = 0
@@ -392,39 +344,6 @@
                 )
                 comp_logger.set_loss(loss)
 
-=======
-            )
-            self._hessians[module] = make_empty_hessian(module, device=init_device)
-            self._num_samples[module] = 0
-
-        # Accumulate hessian with input with optional offloading
-        with self._maybe_onload_hessian(module):
-            self._hessians[module], self._num_samples[module] = accumulate_hessian(
-                inp,
-                module,
-                self._hessians[module],
-                self._num_samples[module],
-            )
-
-        # After enough samples are accumulated, perform quantization
-        if self._num_samples[module] >= self._update_size:
-            logger.info(f"Quantizing {name} using {self._num_samples[module]} samples")
-            with (
-                torch.no_grad(),
-                align_module_device(module),
-                self._maybe_onload_hessian(module),
-                CompressionLogger(module) as comp_logger,
-            ):
-                loss, quantized_weight, scale, zero_point, g_idx = quantize_weight(
-                    module=module,
-                    quant_args=quant_args,
-                    hessians_dict=self._hessians,
-                    blocksize=self.block_size,
-                    percdamp=self.dampening_frac,
-                )
-                comp_logger.set_loss(loss)
-
->>>>>>> 03e21770
             update_offload_parameter(module, "weight", quantized_weight)
             update_offload_parameter(module, "weight_scale", scale)
             update_offload_parameter(module, "weight_zero_point", zero_point)
