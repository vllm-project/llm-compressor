--- conflicted
+++ resolved
@@ -16,7 +16,7 @@
     quantize_weight,
 )
 from llmcompressor.modifiers.quantization.gptq.utils.partitioned_model import (
-    PartitionedModel,
+    PartitionedModel
 )
 from llmcompressor.modifiers.quantization.quantization.base import QuantizationModifier
 from llmcompressor.modifiers.utils.hooks import HooksMixin
@@ -24,22 +24,11 @@
 from llmcompressor.transformers.finetune.data.data_helpers import (
     create_batch_dataloader,
 )
-<<<<<<< HEAD
 from llmcompressor.utils.fsdp.helpers import update_offload_parameter
 from llmcompressor.utils.helpers import (
     align_module,
     calibration_forward_context,
     getattr_chain,
-=======
-from llmcompressor.modifiers.utils.layer_compressor import LayerCompressor
-from llmcompressor.modifiers.utils.pytorch_helpers import run_calibration_forward
-from llmcompressor.utils.fsdp.context import fix_fsdp_module_name
-from llmcompressor.utils.helpers import DisableKVCache
-from llmcompressor.utils.pytorch.module import (
-    get_layers,
-    get_no_split_params,
-    qat_active,
->>>>>>> a47137d8
 )
 from llmcompressor.utils.metric_logging import CompressionLogger
 from llmcompressor.utils.pytorch.module import get_no_split_params, qat_active
@@ -266,7 +255,6 @@
         inp = args[0]
         quant_args = getattr_chain(module, "quantization_scheme.weights")
 
-<<<<<<< HEAD
         # TODO: attach as parameters to the module to allow them to be offloaded
         if module not in self._num_samples:
             self._hessians[module] = make_empty_hessian(module)
@@ -302,35 +290,6 @@
 
                 del self._hessians[module]
                 del self._num_samples[module]
-=======
-        with DisableKVCache(self.model):
-            # run_calibration_forward uses the early stop exception to capture values
-            # as intermediates right before the forward pass of the first module
-            intermediates = run_calibration_forward(
-                self.model, dataloader, mask_padding=True
-            )
-            self.layer_compressors_[0].clear_early_stop()
-
-            num_layers = len(self.compressible_layers_)
-            for idx, layer_compressor in enumerate(self.layer_compressors_):
-                logger.info(f"\n===== Compressing layer {idx+1}/{num_layers} " " =====")
-
-                # run the forward pass for each transformer layer (block) one at a time
-                logger.info(f"Calibrating {layer_compressor.name}...")
-                layer_compressor.pre_compress()
-                unquantized_outputs = layer_compressor.calibrate_layer(intermediates)
-
-                layer_compressor.compress()
-                layer_compressor.post_compress()
-                layer_compressor.revert_layer_wrappers()
-
-                # perform a second forward pass of the module to calculate
-                # weight-quantized outputs for use as inputs to the next layer
-                quantized_outputs = layer_compressor.calibrate_layer(intermediates)
-                error = get_output_error(unquantized_outputs, quantized_outputs)
-                logger.info(f"Mean output error from quantization: {error:.3f}")
-                intermediates = quantized_outputs
->>>>>>> a47137d8
 
                 comp_logger.set_loss(loss)
 
