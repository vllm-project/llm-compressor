import time

from llmcompressor.modifiers.utils import SPARSITY_THRESHOLD
from llmcompressor.modifiers.utils.compression_wrapper import ModuleCompressionWrapper
from llmcompressor.utils.metric_logging import (
    get_GPU_memory_usage,
    get_layer_size_bytes,
)

try:
    import transformers
except ImportError as err:
    transformers = None
    transformers_err = err

import math
from copy import copy

import torch
import torch.nn as nn
from compressed_tensors.utils import (
    get_offloaded_device,
    is_module_offloaded,
    update_prefix_dict,
)
from loguru import logger

__all__ = ["GPTQWrapper"]


class GPTQWrapper(ModuleCompressionWrapper):
    """
    Runs GPTQ on a single module that contains no sub-modules

    Lifecycle:
        - add_batch
        - compress
        - free

    :param name: name of module to run compression on
    :param layer: module to run compression on
    """

    def __init__(self, name, layer):
        super().__init__(name=name, layer=layer)

        # for Hessian calculation
        self.register_buffer(
            "H", torch.zeros((self.columns, self.columns), device=self.dev)
        )

    def add_batch(self, inp: torch.Tensor, out: torch.Tensor):
        """
        Add a batch of layer input and output data to the Hessian calculation

        :param inp: tensor containing layer input
        :param out: tensor containing layer output
        """
        if len(inp.shape) == 2:
            inp = inp.unsqueeze(0)
        tmp = inp.shape[0]
        if isinstance(self.layer, nn.Linear) or isinstance(
            self.layer, transformers.Conv1D
        ):
            if len(inp.shape) == 3:
                inp = inp.reshape((-1, inp.shape[-1]))
            inp = inp.t()
        self.H *= self.nsamples / (self.nsamples + tmp)
        self.nsamples += tmp
        inp = math.sqrt(2 / self.nsamples) * inp.float()
        self.H += inp.matmul(inp.t())

    def compress(
        self,
        blocksize: int = 128,
        percdamp: float = 0.01,
    ):
        """
        Run pruning and quantization(if applicable) on the layer up to the target
        sparsity value.

        :param blocksize: Number of columns to compress in one pass
        :param percdamp: Amount of dampening to apply to H, as a fraction of the
            diagonal norm
        """

        if is_module_offloaded(self.layer):
            self.layer._hf_hook.pre_forward(self.layer)

        final_shape = self.layer.weight.shape
        final_dtype = self.layer.weight.dtype
        W = self.layer.weight.data.clone()
        H = self.H.clone()
        from llmcompressor.pytorch.utils.helpers import tensor_sparsity

        if isinstance(self.layer, nn.Conv2d):
            W = W.flatten(1)
        if isinstance(self.layer, transformers.Conv1D):
            W = W.t()
        W = W.float()

        tick = time.time()

        # if activation ordering is enabled, permute the weight columns
        # in order of greatest hessian values. Columns are unpermuted after
        # quantization is finished
        actorder = False
        if hasattr(self.layer, "quantization_scheme"):
            quant_scheme = self.layer.quantization_scheme
            quant_weights = quant_scheme.weights
            if quant_weights is not None:
                actorder = quant_weights.actorder
                if actorder:
                    # use hessian to create a permutation of weights
                    perm = torch.argsort(torch.diag(H), descending=True)

                    # permute weight and hessian
                    W = W[:, perm]
                    H = H[perm][:, perm]

            # fetch latest correct scale and ZP relevant for any changes
            from compressed_tensors.quantization import update_layer_weight_quant_params

            # TODO: experiment with updating before each block
            update_layer_weight_quant_params(self.layer, weight=W, reset_obs=True)
            scale = self.layer.weight_scale.data
            zero_point = self.layer.weight_zero_point.data

        group_size = (
            quant_scheme.weights.group_size
            if quant_scheme.weights.group_size is not None
            else W.shape[1]
        )

        # mask sparsity if applicable
        sparsity = tensor_sparsity(W)
        preserve_zeros = sparsity >= SPARSITY_THRESHOLD
        W_nz_mask = (
            (~torch.isclose(W, torch.zeros(1, device=W.device).float())).float()
            if preserve_zeros
            else None
        )

        # invalidate dead hessian values
        dead = torch.diag(H) == 0
        H[dead, dead] = 1
        W[:, dead] = 0

        Losses = torch.zeros(self.rows, device=self.dev)

        # compute inverse hessian
        damp = percdamp * torch.mean(torch.diag(H))
        diag = torch.arange(self.columns, device=self.dev)
        H[diag, diag] += damp
        H = torch.linalg.cholesky(H)
        Hinv = torch.cholesky_inverse(H)
        Hinv = torch.linalg.cholesky(Hinv, upper=True)

        # See section 3.4 of https://arxiv.org/abs/2203.07259
        for i1 in range(0, self.columns, blocksize):
            i2 = min(i1 + blocksize, self.columns)
            count = i2 - i1

            W1 = W[:, i1:i2].clone()
            Q1 = torch.zeros_like(W1)
            Err1 = torch.zeros_like(W1)
            Losses1 = torch.zeros_like(W1)
            Hinv1 = Hinv[i1:i2, i1:i2]

            if preserve_zeros:
                W1_nz_mask = W_nz_mask[:, i1:i2]

            for i in range(count):
                w = W1[:, i]
                d = Hinv1[i, i]
                q = w.clone()

                if hasattr(self.layer, "weight_fake_quant"):
                    scale = self.layer.weight_fake_quant.scale
                    zero_point = self.layer.weight_fake_quant.zero_point
                    dtype = self.layer.weight_fake_quant.dtype
                    qscheme = self.layer.weight_fake_quant.qscheme
                    if qscheme in [torch.per_tensor_affine, torch.per_tensor_symmetric]:
                        q = torch.quantize_per_tensor(q, scale, zero_point, dtype)
                    else:
                        q = torch.quantize_per_channel(q, scale, zero_point, 0, dtype)
                    q = torch.dequantize(q)
                elif hasattr(self.layer, "quantization_scheme"):
                    quant_scheme = self.layer.quantization_scheme
                    if quant_scheme.weights is not None:
                        from compressed_tensors.quantization import QuantizationStrategy
                        from compressed_tensors.quantization.lifecycle.forward import (
                            fake_quantize,
                        )

                        strategy = quant_scheme.weights.strategy

                        if strategy == QuantizationStrategy.TENSOR:
                            q = fake_quantize(
                                q,
                                scale,
                                zero_point,
                                self.layer.quantization_scheme.weights,
                            )
                        elif strategy == QuantizationStrategy.CHANNEL:
                            # TODO: for channelwise why isn't this just a 1d tensor?
                            q = fake_quantize(
                                q,
                                scale[:, 0],
                                zero_point[:, 0],
                                quant_scheme.weights,
                            )
                        else:  # strategy == QuantizationStrategy.GROUP
                            # get the group index for the current column
                            column_idx = i1 + i
                            input_dim_group = column_idx // group_size

                            # Since we're only applying quantization to a slice, this
                            # ends up being a channelwise application
                            altered_qargs = copy(quant_scheme.weights)
                            altered_qargs.strategy = QuantizationStrategy.CHANNEL
                            q = fake_quantize(
                                q,
                                scale[:, input_dim_group],
                                zero_point[:, input_dim_group],
                                altered_qargs,
                            )

                Q1[:, i] = q
                Losses1[:, i] = (w - q) ** 2 / d**2

                err1 = (w - q) / d
                w1_err = err1.unsqueeze(1).matmul(Hinv1[i, i:].unsqueeze(0))
                if preserve_zeros:
                    W1[:, i:] -= w1_err * W1_nz_mask[:, i:]
                else:
                    W1[:, i:] -= w1_err
                Err1[:, i] = err1

            W[:, i1:i2] = Q1
            Losses += torch.sum(Losses1, 1) / 2

            w_err = Err1.matmul(Hinv[i1:i2, i2:])
            if preserve_zeros:
                W[:, i2:] -= w_err * W_nz_mask[:, i2:]
            else:
                W[:, i2:] -= w_err
<<<<<<< HEAD
        logger.info("time %.2f" % (time.time() - tick))
        logger.info("error %.2f" % torch.sum(Losses).item())
=======

        if "METRIC" in logger._core.levels.keys():
            logger.log("METRIC", "time %.2f" % (time.time() - tick))
            logger.log("METRIC", "error %.2f" % torch.sum(Losses).item())

            gpu_usage = get_GPU_memory_usage()
            if len(gpu_usage) > 0:
                for i in range(len(gpu_usage)):
                    perc = gpu_usage[i][0] * 100
                    total_memory = int(gpu_usage[i][1])  # GB
                    logger.log(
                        "METRIC",
                        (
                            f"GPU {i} | usage: {perc:.2f}%"
                            f" | total memory: {total_memory} GB"
                        )
                    )

            logger.log(
                "METRIC",
                f"Compressed layer size: {get_layer_size_bytes(self.layer)} MB",
            )
>>>>>>> 9ef530c9

        if actorder:
            # restore original permutation
            invperm = torch.argsort(perm)
            W = W[:, invperm]

            # g_idx describes the group index of the permuted weight
            g_idx = torch.tensor(
                [i // group_size for i in range(self.columns)],
                dtype=torch.int,
            ).to(device=invperm.device)

            # invert to get the group index of the unpermuted weight
            self.layer.weight_g_idx.data = g_idx[invperm]

        if isinstance(self.layer, transformers.Conv1D):
            W = W.t()
        W = W.reshape(final_shape).to(final_dtype)

        # This is a bit hacky, but FSDP updates only work if we change
        # the weight in place, clone() or direct assignment won't work
        self.layer.weight -= self.layer.weight
        self.layer.weight += W

        if is_module_offloaded(self.layer):
            device = get_offloaded_device(self.layer)
            update_prefix_dict(self.layer, "weight", self.layer.weight.to(device))
            self.layer._hf_hook.post_forward(self.layer, None)

        del W
        del Losses
        del diag

    def free(self):
        """
        Free the Hessian memory after the layer is complete
        """
        delattr(self, "H")
        super().free()<|MERGE_RESOLUTION|>--- conflicted
+++ resolved
@@ -245,10 +245,6 @@
                 W[:, i2:] -= w_err * W_nz_mask[:, i2:]
             else:
                 W[:, i2:] -= w_err
-<<<<<<< HEAD
-        logger.info("time %.2f" % (time.time() - tick))
-        logger.info("error %.2f" % torch.sum(Losses).item())
-=======
 
         if "METRIC" in logger._core.levels.keys():
             logger.log("METRIC", "time %.2f" % (time.time() - tick))
@@ -271,7 +267,6 @@
                 "METRIC",
                 f"Compressed layer size: {get_layer_size_bytes(self.layer)} MB",
             )
->>>>>>> 9ef530c9
 
         if actorder:
             # restore original permutation
