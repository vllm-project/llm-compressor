--- conflicted
+++ resolved
@@ -93,11 +93,7 @@
             self.layer, "quantization_scheme.weights", None
         )
         if weight_quant_args is None:
-<<<<<<< HEAD
-            logger.debug("Skipping unquantized layer...")
-=======
             logger.debug(f"Skipping unquantized layer {self.name}...")
->>>>>>> e64c74d9
             return
 
         if is_module_offloaded(self.layer):
@@ -126,7 +122,6 @@
 
         tick = time.time()
 
-<<<<<<< HEAD
         # consider activation ordering
         if weight_quant_args.actorder:
             # use hessian to create a permutation of weights
@@ -144,13 +139,6 @@
 
         scale = self.layer.weight_scale
         zero_point = self.layer.weight_zero_point
-=======
-        # update quantization parameters for activation ordering
-        observer = MemorylessObserver(weight_quant_args)
-        scale, zero_point = observer(W)
-        update_parameter_data(self.layer, scale, "weight_scale")
-        update_parameter_data(self.layer, zero_point, "weight_zero_point")
->>>>>>> e64c74d9
 
         # mask dead hessian values
         dead = torch.diag(self.H) == 0
@@ -248,7 +236,6 @@
 
         if "METRIC" in logger._core.levels.keys():
             self.log_metrics(tick, Losses)
-<<<<<<< HEAD
 
         if weight_quant_args.actorder:
             # restore original permutation
@@ -263,8 +250,6 @@
 
             # invert to get the group index of the unpermuted weight
             update_parameter_data(self.layer, g_idx[invperm], "weight_g_idx")
-=======
->>>>>>> e64c74d9
 
         if isinstance(self.layer, transformers.Conv1D):
             W.transpose_(0, 1)
