import time

from compressed_tensors.quantization import QuantizationStrategy
from compressed_tensors.quantization.lifecycle.forward import fake_quantize
from compressed_tensors.quantization.observers import MemorylessObserver

from llmcompressor.modifiers.utils import SPARSITY_THRESHOLD
from llmcompressor.modifiers.utils.compression_wrapper import ModuleCompressionWrapper
from llmcompressor.utils import getattr_chain
from llmcompressor.utils.metric_logging import (
    get_GPU_memory_usage,
    get_layer_size_bytes,
)

try:
    import transformers
except ImportError as err:
    transformers = None
    transformers_err = err

import math
from copy import copy

import torch
import torch.nn as nn
from compressed_tensors.utils import (
    get_offloaded_device,
    is_module_offloaded,
    update_parameter_data,
    update_prefix_dict,
)
from loguru import logger

__all__ = ["GPTQWrapper"]


class GPTQWrapper(ModuleCompressionWrapper):
    """
    Runs GPTQ on a single module that contains no sub-modules

    Lifecycle:
        - add_batch
        - compress
        - free

    :param name: name of module to run compression on
    :param layer: module to run compression on
    """

    def __init__(self, name, layer):
        super().__init__(name=name, layer=layer)

        # for Hessian calculation
        self.register_buffer(
            "H", torch.zeros((self.columns, self.columns), device=self.dev)
        )

    def add_batch(self, inp: torch.Tensor, out: torch.Tensor):
        """
        Add a batch of layer input and output data to the Hessian calculation

        :param inp: tensor containing layer input
        :param out: tensor containing layer output
        """
        if len(inp.shape) == 2:
            inp = inp.unsqueeze(0)
        tmp = inp.shape[0]
        if isinstance(self.layer, nn.Linear) or isinstance(
            self.layer, transformers.Conv1D
        ):
            if len(inp.shape) == 3:
                inp = inp.reshape((-1, inp.shape[-1]))
            inp = inp.t()
        self.H *= self.nsamples / (self.nsamples + tmp)
        self.nsamples += tmp
        inp = math.sqrt(2 / self.nsamples) * inp.float()
        self.H += inp.matmul(inp.t())

    def compress(
        self,
        blocksize: int = 128,
        percdamp: float = 0.01,
    ):
        """
        Run pruning and quantization(if applicable) on the layer up to the target
        sparsity value.

        :param blocksize: Number of columns to compress in one pass
        :param percdamp: Amount of dampening to apply to H, as a fraction of the
            diagonal norm
        """
        weight_quant_args = getattr_chain(
            self.layer, "quantization_scheme.weights", None
        )
        if weight_quant_args is None:
            logger.debug("Skipping unquantized layer...")
            return

        if is_module_offloaded(self.layer):
            self.layer._hf_hook.pre_forward(self.layer)

        final_shape = self.layer.weight.shape
        final_dtype = self.layer.weight.dtype
        W = self.layer.weight.data.clone()
        from llmcompressor.pytorch.utils.helpers import tensor_sparsity

        # standardize shape and dtype
        if isinstance(self.layer, nn.Conv2d):
            W = W.flatten(1)
        elif isinstance(self.layer, transformers.Conv1D):
            W.transpose_(0, 1)
        W = W.float()

        # sparsity mask
        sparsity = tensor_sparsity(W)
        preserve_zeros = sparsity >= SPARSITY_THRESHOLD
        W_nz_mask = (
            (~torch.isclose(W, torch.zeros(1, device=W.device).float())).float()
            if preserve_zeros
            else None
        )

        tick = time.time()

<<<<<<< HEAD
        # compute quantization parameters
        if weight_fake_quant is not None:
            scale = weight_fake_quant.scale
            zero_point = weight_fake_quant.zero_point
            dtype = weight_fake_quant.dtype
            tensor_scheme = weight_fake_quant.qscheme in [
                torch.per_tensor_affine,
                torch.per_tensor_symmetric,
            ]
        else:  # weight_quant_args is not None
            if weight_quant_args.actorder:
                # use hessian to create a permutation of weights
                perm = torch.argsort(torch.diag(self.H), descending=True)

                # permute weight and hessian
                W = W[:, perm]
                self.H = self.H[perm][:, perm]
            observer = MemorylessObserver(weight_quant_args)
            scale, zero_point = observer(W)
=======
        # update quantization parameters for activation ordering
        observer = MemorylessObserver(weight_quant_args)
        scale, zero_point = observer(W)
        update_parameter_data(self.layer, scale, "weight_scale")
        update_parameter_data(self.layer, zero_point, "weight_zero_point")
>>>>>>> 094e429d

        # mask dead hessian values
        dead = torch.diag(self.H) == 0
        self.H[dead, dead] = 1
        W[:, dead] = 0

        Losses = torch.zeros(self.rows, device=self.dev)

        # compute inverse hessian in place to save memory
        damp = percdamp * torch.mean(torch.diag(self.H))
        diag = torch.arange(self.columns, device=self.dev)
        self.H[diag, diag] += damp
        self.H = torch.linalg.cholesky(self.H)
        self.H = torch.cholesky_inverse(self.H)
        self.H = torch.linalg.cholesky(self.H, upper=True)
        Hinv = self.H

        # See section 3.4 of https://arxiv.org/abs/2203.07259
        for i1 in range(0, self.columns, blocksize):
            i2 = min(i1 + blocksize, self.columns)
            count = i2 - i1

            W1 = W[:, i1:i2].clone()
            Q1 = torch.zeros_like(W1)
            Err1 = torch.zeros_like(W1)
            Losses1 = torch.zeros_like(W1)
            Hinv1 = Hinv[i1:i2, i1:i2]

            if preserve_zeros:
                W1_nz_mask = W_nz_mask[:, i1:i2]

            for i in range(count):
                w = W1[:, i]
                d = Hinv1[i, i]
                q = w.clone()

                # quantize column
                strategy = weight_quant_args.strategy
                if strategy == QuantizationStrategy.TENSOR:
                    q = fake_quantize(
                        q,
                        scale,
                        zero_point,
                        self.layer.quantization_scheme.weights,
                    )
                elif strategy == QuantizationStrategy.CHANNEL:
                    q = fake_quantize(
                        q,
                        scale[:, 0],
                        zero_point[:, 0],
                        weight_quant_args,
                    )
                elif strategy == QuantizationStrategy.GROUP:
                    # get the group index for the current column
                    column_idx = i1 + i
                    input_dim_group = column_idx // weight_quant_args.group_size

                    # Since we're only applying quantization to a slice, this
                    # ends up being a channelwise application
                    altered_qargs = copy(weight_quant_args)
                    altered_qargs.strategy = QuantizationStrategy.CHANNEL
                    q = fake_quantize(
                        q,
                        scale[:, input_dim_group],
                        zero_point[:, input_dim_group],
                        altered_qargs,
                    )
                else:
                    raise ValueError(
                        "Quantization strategy is not supported for GPTQ: "
                        f"{strategy}"
                    )

                # propagate column error
                Q1[:, i] = q
                Losses1[:, i] = (w - q) ** 2 / d**2

                err1 = (w - q) / d
                w1_err = err1.unsqueeze(1).matmul(Hinv1[i, i:].unsqueeze(0))
                if preserve_zeros:
                    W1[:, i:] -= w1_err * W1_nz_mask[:, i:]
                else:
                    W1[:, i:] -= w1_err
                Err1[:, i] = err1

            # propagate block error
            W[:, i1:i2] = Q1
            Losses += torch.sum(Losses1, 1) / 2

            w_err = Err1.matmul(Hinv[i1:i2, i2:])
            if preserve_zeros:
                W[:, i2:] -= w_err * W_nz_mask[:, i2:]
            else:
                W[:, i2:] -= w_err

        if "METRIC" in logger._core.levels.keys():
            self.log_metrics(tick, Losses)

        if weight_quant_args is not None and weight_quant_args.actorder:
            # restore original permutation
            invperm = torch.argsort(perm)
            W = W[:, invperm]

            # g_idx describes the group index of the permuted weight
            g_idx = torch.tensor(
                [i // weight_quant_args.group_size for i in range(self.columns)],
                dtype=torch.int,
            ).to(device=invperm.device)

            # invert to get the group index of the unpermuted weight
            self.layer.weight_g_idx.data = g_idx[invperm]

        if isinstance(self.layer, transformers.Conv1D):
            W.transpose_(0, 1)
        W = W.reshape(final_shape).to(final_dtype)

        # This is a bit hacky, but FSDP updates only work if we change
        # the weight in place, clone() or direct assignment won't work
        self.layer.weight -= self.layer.weight
        self.layer.weight += W

        if is_module_offloaded(self.layer):
            device = get_offloaded_device(self.layer)
            update_prefix_dict(self.layer, "weight", self.layer.weight.to(device))
            self.layer._hf_hook.post_forward(self.layer, None)

    def free(self):
        """
        Free the Hessian memory after the layer is complete
        """
        delattr(self, "H")
        super().free()

    def log_metrics(self, start_tick: float, losses: torch.Tensor):
        """
        Log metrics related to compression algorithm

        :param start_tick: time when algorithm started"
        :param losses: loss as result of algorithm
        """
        logger.log("METRIC", "time %.2f" % (time.time() - start_tick))
        logger.log("METRIC", "error %.2f" % torch.sum(losses).item())

        gpu_usage = get_GPU_memory_usage()
        if len(gpu_usage) > 0:
            for i in range(len(gpu_usage)):
                perc = gpu_usage[i][0] * 100
                total_memory = int(gpu_usage[i][1])  # GB
                logger.log(
                    "METRIC",
                    (
                        f"GPU {i} | usage: {perc:.2f}%"
                        f" | total memory: {total_memory} GB"
                    ),
                )

        logger.log(
            "METRIC",
            f"Compressed layer size: {get_layer_size_bytes(self.layer)} MB",
        )<|MERGE_RESOLUTION|>--- conflicted
+++ resolved
@@ -122,33 +122,23 @@
 
         tick = time.time()
 
-<<<<<<< HEAD
-        # compute quantization parameters
-        if weight_fake_quant is not None:
-            scale = weight_fake_quant.scale
-            zero_point = weight_fake_quant.zero_point
-            dtype = weight_fake_quant.dtype
-            tensor_scheme = weight_fake_quant.qscheme in [
-                torch.per_tensor_affine,
-                torch.per_tensor_symmetric,
-            ]
-        else:  # weight_quant_args is not None
-            if weight_quant_args.actorder:
-                # use hessian to create a permutation of weights
-                perm = torch.argsort(torch.diag(self.H), descending=True)
-
-                # permute weight and hessian
-                W = W[:, perm]
-                self.H = self.H[perm][:, perm]
+        # consider activation ordering
+        if weight_quant_args.actorder:
+            # use hessian to create a permutation of weights
+            perm = torch.argsort(torch.diag(self.H), descending=True)
+
+            # permute weight and hessian
+            W = W[:, perm]
+            self.H = self.H[perm][:, perm]
+
+            # update quantization parameters for activation ordering
             observer = MemorylessObserver(weight_quant_args)
-            scale, zero_point = observer(W)
-=======
-        # update quantization parameters for activation ordering
-        observer = MemorylessObserver(weight_quant_args)
-        scale, zero_point = observer(W)
-        update_parameter_data(self.layer, scale, "weight_scale")
-        update_parameter_data(self.layer, zero_point, "weight_zero_point")
->>>>>>> 094e429d
+            _scale, _zero_point = observer(W)
+            update_parameter_data(self.layer, _scale, "weight_scale")
+            update_parameter_data(self.layer, _zero_point, "weight_zero_point")
+
+        scale = self.layer.scale
+        zero_point = self.layer.zero_point
 
         # mask dead hessian values
         dead = torch.diag(self.H) == 0
@@ -247,7 +237,7 @@
         if "METRIC" in logger._core.levels.keys():
             self.log_metrics(tick, Losses)
 
-        if weight_quant_args is not None and weight_quant_args.actorder:
+        if weight_quant_args.actorder:
             # restore original permutation
             invperm = torch.argsort(perm)
             W = W[:, invperm]
@@ -259,7 +249,7 @@
             ).to(device=invperm.device)
 
             # invert to get the group index of the unpermuted weight
-            self.layer.weight_g_idx.data = g_idx[invperm]
+            update_parameter_data(self.layer, g_idx[invperm], "weight_g_idx")
 
         if isinstance(self.layer, transformers.Conv1D):
             W.transpose_(0, 1)
