import contextlib
from functools import wraps
from typing import Any, Callable, ClassVar, Optional, Set, Union

import torch
from loguru import logger
from pydantic import BaseModel
from torch.utils.hooks import RemovableHandle

__all__ = ["HooksMixin"]


class HooksMixin(BaseModel):
    """
    Mixin to manage hook registration, disabling, and removal.
    Modifiers should use `self.register_hook(module, hook, hook_type)`
    for hook registration and `self.remove_hooks()` for removal.

    Modifiers which implement hooks should register them using
    `self.register_..._hook(module, hook)` rather than the usual
    `module.register_..._hook(hook)`. Modifiers should remove hooks with
    `self.remove_hooks()`.

    Hooks can be applied to modules or parameters

    Lifecycle:
        - modifier.register_forward_hook(module, hook)
        - with HooksMixin.disable_hooks(): model.forward()
        - modifier.remove_hooks()
    """

<<<<<<< HEAD
    # attached to global HooksMixin class
    _HOOKS_DISABLED: ClassVar[bool] = False
    _HOOKS_KEEP_ENABLED: ClassVar[Set[RemovableHandle]] = set()

    # attached to local subclasses
    _hooks: Set[RemovableHandle] = set()
=======
    _HOOKS_DISABLED: ClassVar[bool] = False  # attached to global HooksMixin
    _hooks: Set[RemovableHandle] = set()  # attached to local subclasses
>>>>>>> 999d6600

    @classmethod
    @contextlib.contextmanager
    def disable_hooks(cls, keep: Set[RemovableHandle] = set()):
        """
        Disable all hooks across all modifiers. Composing multiple contexts is
        equivalent to the union of `keep` arguments

        :param keep: optional set of handles to keep enabled
        """
        try:
            cls._HOOKS_DISABLED = True
            cls._HOOKS_KEEP_ENABLED |= keep
            yield
        finally:
            cls._HOOKS_DISABLED = False
            cls._HOOKS_KEEP_ENABLED -= keep

    def register_hook(
        self,
        target: Union[torch.nn.Module, torch.nn.Parameter],
        hook: Callable[[Any], Any],
        hook_type: str,
        **kwargs,
    ) -> RemovableHandle:
        """
        Registers a hook on a specified module/parameter with the option to disable it
        with HooksMixin.disable_hooks()

        :param target: the module or parameter on which the hook should be registered
        :param hook: the hook to register
        :param hook_type: the type of hook to register corresponding to the
            `register_{hook_type}_hook` attribute on torch.nn.Module.
            Ex. "forward", "forward_pre", "full_backward", "state_dict_post", ""
        :param kwargs: keyword arguments to pass to register hook method
        """
        handle = None

        @wraps(hook)
        def wrapped_hook(*args, **kwargs):
            nonlocal handle

            if (
                HooksMixin._HOOKS_DISABLED
                and handle not in HooksMixin._HOOKS_KEEP_ENABLED
            ):
                return

            return hook(*args, **kwargs)

        register_function = getattr(target, f"register_{hook_type}_hook")
        handle = register_function(wrapped_hook, **kwargs)
        self._hooks.add(handle)
        logger.debug(f"{self} added {handle}")

        return handle

    def remove_hooks(self, handles: Optional[Set[RemovableHandle]] = None):
<<<<<<< HEAD
        """Remove all hooks belonging to a modifier"""
=======
        """
        Removes hooks registered by this modifier

        :param handles: optional list of handles to remove, defaults to all hooks
            registerd by this modifier
        """
>>>>>>> 999d6600
        if handles is None:
            handles = self._hooks

        for hook in handles:
            hook.remove()

        self._hooks -= handles<|MERGE_RESOLUTION|>--- conflicted
+++ resolved
@@ -29,17 +29,12 @@
         - modifier.remove_hooks()
     """
 
-<<<<<<< HEAD
     # attached to global HooksMixin class
     _HOOKS_DISABLED: ClassVar[bool] = False
     _HOOKS_KEEP_ENABLED: ClassVar[Set[RemovableHandle]] = set()
 
     # attached to local subclasses
     _hooks: Set[RemovableHandle] = set()
-=======
-    _HOOKS_DISABLED: ClassVar[bool] = False  # attached to global HooksMixin
-    _hooks: Set[RemovableHandle] = set()  # attached to local subclasses
->>>>>>> 999d6600
 
     @classmethod
     @contextlib.contextmanager
@@ -98,16 +93,12 @@
         return handle
 
     def remove_hooks(self, handles: Optional[Set[RemovableHandle]] = None):
-<<<<<<< HEAD
-        """Remove all hooks belonging to a modifier"""
-=======
         """
         Removes hooks registered by this modifier
 
         :param handles: optional list of handles to remove, defaults to all hooks
             registerd by this modifier
         """
->>>>>>> 999d6600
         if handles is None:
             handles = self._hooks
 
