--- conflicted
+++ resolved
@@ -45,11 +45,7 @@
 
     @classmethod
     @contextlib.contextmanager
-<<<<<<< HEAD
-    def disable_hooks(cls, keep: Set[RemovableHandle] = set()):
-=======
     def disable_hooks(cls, keep: Set[RemovableHandle] = frozenset()):
->>>>>>> a2934b34
         """
         Disable all hooks across all modifiers. Composing multiple contexts is
         equivalent to the union of `keep` arguments
