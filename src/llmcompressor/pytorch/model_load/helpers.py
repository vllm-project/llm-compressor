--- conflicted
+++ resolved
@@ -14,10 +14,6 @@
 COMPLETED_STAGES_FILENAME = "completed_stages.json"
 
 __all__ = [
-<<<<<<< HEAD
-=======
-    "initialize_recipe",
->>>>>>> 0a2642bb
     "copy_python_files_from_model_cache",
     "fallback_to_cpu",
     "parse_dtype",
@@ -28,33 +24,6 @@
 ]
 
 
-<<<<<<< HEAD
-=======
-def initialize_recipe(model: Module, recipe_path: str):
-    """
-    Initializes a recipe that has been previously applied to the model
-    :param model: PyTorch model to apply structure to
-    :param recipe_path: path to recipe to apply to the model
-    """
-    if not active_session():
-        create_session()
-    pre_initialize_structure(model=model, recipe=recipe_path)
-
-    # no need to reload if no recipe was applied
-    if recipe_path is None:
-        return
-
-    session = active_session()
-    num_stages = len(session.lifecycle.recipe_container.compiled_recipe.stages)
-    msg = (
-        "an unstaged recipe"
-        if num_stages == 1
-        else f"a staged recipe with {num_stages} stages"
-    )
-    logger.info(f"Applied {msg} to the model")
-
-
->>>>>>> 0a2642bb
 def save_checkpoint(
     save_path: str,
     model: PreTrainedModel,
