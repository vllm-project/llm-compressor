--- conflicted
+++ resolved
@@ -106,10 +106,6 @@
     subgraphs = trace_subgraphs(
         model, sample, sequential_targets, dataset_args.tracing_ignore
     )
-<<<<<<< HEAD
-    subgraphs = trace_subgraphs(model, sample, sequential_targets, ignore)
-=======
->>>>>>> 9417d5cd
     print(f"Successfully traced model into {len(subgraphs)} subgraphs!\n")
 
     return model, subgraphs, sample
