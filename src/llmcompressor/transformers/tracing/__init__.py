<<<<<<< HEAD
from typing import TYPE_CHECKING

import sys
import importlib
from llmcompressor.utils.AliasableLazyModule import _AliasableLazyModule
from transformers.utils.import_utils import define_import_structure

_aliases = {
    "TraceableLlavaForConditionalGeneration": ("llava", "LlavaForConditionalGeneration"),  # noqa: E501
    "TraceableMllamaForConditionalGeneration": ("mllama", "MllamaForConditionalGeneration"),  # noqa: E501
    "TraceableQwen2VLForConditionalGeneration": ("qwen2_vl", "Qwen2VLForConditionalGeneration"),  # noqa: E501
    "TraceableIdefics3ForConditionalGeneration": ("idefics3", "Idefics3ForConditionalGeneration"),  # noqa: E501
}

if TYPE_CHECKING:
    for alias, (module_name, class_name) in _aliases.items():
        module = importlib.import_module(f".{module_name}", __package__)
        locals()[alias] = getattr(module, class_name)
else:
    _file = globals()["__file__"]
    sys.modules[__name__] = _AliasableLazyModule(
        name=__name__,
        module_file=_file,
        import_structure=define_import_structure(_file),
        module_spec=__spec__,
        aliases=_aliases
    )

__all__ = list(_aliases.keys())
=======
from .llava import (
    LlavaForConditionalGeneration as TraceableLlavaForConditionalGeneration,
)
from .mllama import (
    MllamaForConditionalGeneration as TraceableMllamaForConditionalGeneration,
)
from .qwen2_vl import (
    Qwen2VLForConditionalGeneration as TraceableQwen2VLForConditionalGeneration,
)
from .idefics3 import (
    Idefics3ForConditionalGeneration as TraceableIdefics3ForConditionalGeneration
)
from .whisper import (
    WhisperForConditionalGeneration as TraceableWhisperForConditionalGeneration
)

__all__ = [
    "TraceableLlavaForConditionalGeneration",
    "TraceableMllamaForConditionalGeneration",
    "TraceableQwen2VLForConditionalGeneration",
    "TraceableIdefics3ForConditionalGeneration",
    "TraceableWhisperForConditionalGeneration",
]
>>>>>>> 999d6600
<|MERGE_RESOLUTION|>--- conflicted
+++ resolved
@@ -1,4 +1,3 @@
-<<<<<<< HEAD
 from typing import TYPE_CHECKING
 
 import sys
@@ -11,6 +10,7 @@
     "TraceableMllamaForConditionalGeneration": ("mllama", "MllamaForConditionalGeneration"),  # noqa: E501
     "TraceableQwen2VLForConditionalGeneration": ("qwen2_vl", "Qwen2VLForConditionalGeneration"),  # noqa: E501
     "TraceableIdefics3ForConditionalGeneration": ("idefics3", "Idefics3ForConditionalGeneration"),  # noqa: E501
+    "TraceableWhisperForConditionalGeneration": ("whisper", "WhisperForConditionalGeneration")  # noqa: E501
 }
 
 if TYPE_CHECKING:
@@ -27,29 +27,4 @@
         aliases=_aliases
     )
 
-__all__ = list(_aliases.keys())
-=======
-from .llava import (
-    LlavaForConditionalGeneration as TraceableLlavaForConditionalGeneration,
-)
-from .mllama import (
-    MllamaForConditionalGeneration as TraceableMllamaForConditionalGeneration,
-)
-from .qwen2_vl import (
-    Qwen2VLForConditionalGeneration as TraceableQwen2VLForConditionalGeneration,
-)
-from .idefics3 import (
-    Idefics3ForConditionalGeneration as TraceableIdefics3ForConditionalGeneration
-)
-from .whisper import (
-    WhisperForConditionalGeneration as TraceableWhisperForConditionalGeneration
-)
-
-__all__ = [
-    "TraceableLlavaForConditionalGeneration",
-    "TraceableMllamaForConditionalGeneration",
-    "TraceableQwen2VLForConditionalGeneration",
-    "TraceableIdefics3ForConditionalGeneration",
-    "TraceableWhisperForConditionalGeneration",
-]
->>>>>>> 999d6600
+__all__ = list(_aliases.keys())