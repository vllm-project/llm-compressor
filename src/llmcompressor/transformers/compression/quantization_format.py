from typing import List, Optional

from compressed_tensors import CompressionFormat
from compressed_tensors.config import SparsityStructure
from compressed_tensors.quantization import (
    QuantizationArgs,
    QuantizationStrategy,
    QuantizationType,
)
from compressed_tensors.quantization.utils import is_module_quantized

__all__ = ["infer_per_module_quantization_format"]


def _get_quant_method(
    input_args: QuantizationArgs,
    weight_args: QuantizationArgs,
    sparsity_structure: Optional[str] = None,
):
    is_24_structure = (
        SparsityStructure(sparsity_structure) == SparsityStructure.TWO_FOUR
    )
    is_weight_only = weight_args is not None and input_args is None

    if weight_args.num_bits == 4 and weight_args.type == QuantizationType.FLOAT.value:
        return CompressionFormat.nvfp4_pack_quantized

    if is_weight_only:  # w4a16 and w8a16
        is_valid_pack = (
            weight_args.num_bits in [4, 8]
            and weight_args.type == QuantizationType.INT.value
        )
        if not is_valid_pack:  # packing only valid for int4 and int 8
            return CompressionFormat.naive_quantized
        if is_24_structure:
            if (
                weight_args.strategy is not QuantizationStrategy.CHANNEL.value
                and weight_args.strategy is not QuantizationStrategy.GROUP.value
            ):
                # marlin24 kernel only applicable for channel/group quantization
                return CompressionFormat.pack_quantized
            return CompressionFormat.marlin_24
        return CompressionFormat.pack_quantized

    else:  # w8a8 float and int
        if (
            weight_args.type == QuantizationType.FLOAT.value
            and weight_args.num_bits == 8
        ):
            return CompressionFormat.float_quantized
        if weight_args.type == QuantizationType.INT.value:
            return CompressionFormat.int_quantized

        return CompressionFormat.naive_quantized


def infer_per_module_quantization_format(
    model,
    quantization_format: Optional[str] = None,
    save_compressed: bool = False,
    sparsity_structure: Optional[str] = None,
) -> Optional[List[str]]:
    """
    Infers the quantization format for a model based on its state and provided
    compression arguments. Also updates thhe quantization_scheme.format value
    based on the inferred format. Returns the unique list of formats in the model
    or None if empty list

<<<<<<< HEAD
    The following table outlines the possible quantization and sparsity formats
    along with their corresponding compressor formats:

        +---------------+----------+----------------------+---------------------+
        | Quantization  | Sparsity | Quant Compressor     | Sparsity Compressor |
        |               |          | Format               | Format              |
        +---------------+----------+----------------------+---------------------+
        | W8A8 - int    | None     | int_quantized        | Dense               |
        | W8A8 - float  | None     | float_quantized      | Dense               |
        | W4A16 - float | None     | nvfp4_pack_quantized | Dense               |
        | W4A4 - float  | None     | nvfp4_pack_quantized | Dense               |
        | W4A16 - int   | None     | pack_quantized       | Dense               |
        | W8A16 - int   | None     | pack_quantized       | Dense               |
        | W8A16 - float | None     | naive_quantized      | Dense               |
        | W8A8 - int    | 2:4      | int_quantized        | Sparse24            |
        | W8A8 - float  | 2:4      | float_quantized      | Sparse24            |
        | W4A16 - int   | 2:4      | marlin_24            | Dense               |
        | W8A16 - int   | 2:4      | marlin_24            | Dense               |
        | W8A16 - float | 2:4      | naive_quantized      | Dense               |
        +---------------+----------+----------------------+---------------------+
=======
    For a summary of the formats, see `docs/guides/compression_formats.md`.
>>>>>>> 64151314

    :param model: model to check for quantization, if the model is not quantized no
        quantization format is returned
    :param quantization_format: user provided quantization format, supercedes any
        inferred quantization format
    :param save_compressed: used to infer a quantization format if None is provided
    :return compression format appropriate for model
    """

    if not save_compressed:
        return None

    if quantization_format:
        return [quantization_format]

    unique_formats = []
    for submodule in model.modules():
        if is_module_quantized(submodule):
            weight_scheme = submodule.quantization_scheme.weights
            input_scheme = submodule.quantization_scheme.input_activations
            if weight_scheme is None:
                continue  # no weight quant - nothing to compress
            compression_format = _get_quant_method(
                input_scheme, weight_scheme, sparsity_structure
            )
            submodule.quantization_scheme.format = compression_format.value
            if compression_format not in unique_formats:
                unique_formats.append(compression_format)
    if len(unique_formats) > 0:
        return unique_formats
    return None<|MERGE_RESOLUTION|>--- conflicted
+++ resolved
@@ -65,31 +65,8 @@
     compression arguments. Also updates thhe quantization_scheme.format value
     based on the inferred format. Returns the unique list of formats in the model
     or None if empty list
-
-<<<<<<< HEAD
-    The following table outlines the possible quantization and sparsity formats
-    along with their corresponding compressor formats:
-
-        +---------------+----------+----------------------+---------------------+
-        | Quantization  | Sparsity | Quant Compressor     | Sparsity Compressor |
-        |               |          | Format               | Format              |
-        +---------------+----------+----------------------+---------------------+
-        | W8A8 - int    | None     | int_quantized        | Dense               |
-        | W8A8 - float  | None     | float_quantized      | Dense               |
-        | W4A16 - float | None     | nvfp4_pack_quantized | Dense               |
-        | W4A4 - float  | None     | nvfp4_pack_quantized | Dense               |
-        | W4A16 - int   | None     | pack_quantized       | Dense               |
-        | W8A16 - int   | None     | pack_quantized       | Dense               |
-        | W8A16 - float | None     | naive_quantized      | Dense               |
-        | W8A8 - int    | 2:4      | int_quantized        | Sparse24            |
-        | W8A8 - float  | 2:4      | float_quantized      | Sparse24            |
-        | W4A16 - int   | 2:4      | marlin_24            | Dense               |
-        | W8A16 - int   | 2:4      | marlin_24            | Dense               |
-        | W8A16 - float | 2:4      | naive_quantized      | Dense               |
-        +---------------+----------+----------------------+---------------------+
-=======
+    
     For a summary of the formats, see `docs/guides/compression_formats.md`.
->>>>>>> 64151314
 
     :param model: model to check for quantization, if the model is not quantized no
         quantization format is returned
