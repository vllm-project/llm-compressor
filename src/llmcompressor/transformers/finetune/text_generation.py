--- conflicted
+++ resolved
@@ -46,29 +46,10 @@
     """
     CLI entrypoint for running training
     """
-<<<<<<< HEAD
-    (
-        model_args,
-        dataset_args,
-        recipe_args,
-        training_args,
-    ) = parse_args(**kwargs)
+    model_args, dataset_args, recipe_args, training_args, _ = parse_args(**kwargs)
     training_args.do_train = True
     main(model_args, dataset_args, recipe_args, training_args)
-=======
-    model_args, dataset_args, recipe_args, training_args = parse_args(**kwargs)
-    training_args.do_train = True
-    main(model_args, dataset_args, recipe_args, training_args)
-
-
-def eval(**kwargs):
-    """
-    CLI entrypoint for running evaluation
-    """
-    model_args, dataset_args, recipe_args, training_args = parse_args(**kwargs)
-    training_args.do_eval = True
-    main(model_args, dataset_args, recipe_args, training_args)
->>>>>>> 391b202f
+
 
 
 @deprecated(
@@ -88,17 +69,12 @@
     CLI entrypoint for any of training, oneshot
     """
     from llmcompressor.args import parse_args
-
-    report_to = kwargs.get("report_to", None)
-<<<<<<< HEAD
     model_args, dataset_args, recipe_args, training_args, _ = parse_args(
         include_training_args=True, **kwargs
     )
-=======
-    model_args, dataset_args, recipe_args, training_args = parse_args(**kwargs)
->>>>>>> 391b202f
-
+    
     training_args.run_stages = True
+    report_to = kwargs.get("report_to", None)
     if report_to is None:  # user didn't specify any reporters
         # get rid of the reporters inferred from hugging face
         training_args.report_to = []
@@ -158,17 +134,10 @@
 
 
 def main(
-<<<<<<< HEAD
     model_args,
     dataset_args,
     recipe_args,
     training_args,
-=======
-    model_args: ModelArguments,
-    dataset_args: DatasetArguments,
-    recipe_args: RecipeArguments,
-    training_args: TrainingArguments,
->>>>>>> 391b202f
 ):
     """
     Main entrypoint for finetuning text generation models. A model can be loaded from
@@ -188,13 +157,8 @@
 
     :param model_args: Arguments pertaining to which model/config/tokenizer we are
     going to fine-tune from
-<<<<<<< HEAD
     :param dataset_args: Arguments pertaining to what data we are
         going to input our model for training
-=======
-    :param dataset_args: Arguments pertaining to what data we are going to input
-        our model for training
->>>>>>> 391b202f
     :param training_args: Arguments pertaining to training loop configuration
     """
     from llmcompressor.args import TrainingArguments
@@ -256,11 +220,7 @@
     # Load datasets
     stage_runner = StageRunner(
         model_args=model_args,
-<<<<<<< HEAD
-        data_args=dataset_args,
-=======
         dataset_args=dataset_args,
->>>>>>> 391b202f
         training_args=training_args,
         recipe_args=recipe_args,
     )
@@ -276,11 +236,7 @@
         recipe_args=recipe_args.recipe_args,
         args=training_args,
         model_args=model_args,
-<<<<<<< HEAD
-        data_args=dataset_args,
-=======
         dataset_args=dataset_args,
->>>>>>> 391b202f
         train_dataset=train_dataset or calib_dataset,
         processing_class=processor,
         data_collator=dataset_args.data_collator,
