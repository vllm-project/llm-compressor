#!/usr/bin/env python
# coding=utf-8
# Copyright 2020 The HuggingFace Inc. team. All rights reserved.
#
# Licensed under the Apache License, Version 2.0 (the "License");
# you may not use this file except in compliance with the License.
# You may obtain a copy of the License at
#
#     http://www.apache.org/licenses/LICENSE-2.0
#
# Unless required by applicable law or agreed to in writing, software
# distributed under the License is distributed on an "AS IS" BASIS,
# WITHOUT WARRANTIES OR CONDITIONS OF ANY KIND, either express or implied.
# See the License for the specific language governing permissions and
# limitations under the License.

# Adapted from https://github.com/huggingface/transformers
# vllm-project: no copyright

import warnings
from pathlib import PosixPath

from compressed_tensors.utils.helpers import deprecated
from loguru import logger
from transformers import HfArgumentParser

from llmcompressor.args import (
    DatasetArguments,
    ModelArguments,
    RecipeArguments,
    TrainingArguments,
)
from llmcompressor.core import reset_session
<<<<<<< HEAD
from llmcompressor.pytorch.model_load.helpers import (
    fallback_to_cpu,
    parse_dtype,
    save_checkpoint,
)
=======
from llmcompressor.pytorch.model_load.helpers import save_checkpoint
>>>>>>> 2a595541
from llmcompressor.recipe import Recipe, StageRunType
from llmcompressor.transformers.finetune.runner import StageRunner
from llmcompressor.transformers.finetune.trainer import Trainer
from llmcompressor.transformers.sparsification.compressed_tensors_utils import (
    modify_save_pretrained,
    patch_tied_tensors_bug,
)
from llmcompressor.utils.fsdp.helpers import is_fsdp_model


def train(**kwargs):
    """
    CLI entrypoint for running training
    """
    model_args, dataset_args, recipe_args, training_args = parse_args(**kwargs)
    training_args.do_train = True
    main(model_args, dataset_args, recipe_args, training_args)


@deprecated(
    message=(
        "`from llmcompressor.transformers import oneshot` is deprecated, "
        "please use `from llmcompressor import oneshot`."
    )
)
def oneshot(**kwargs) -> None:
    from llmcompressor import oneshot

    oneshot(**kwargs)


def apply(**kwargs):
    """
    CLI entrypoint for any of training, oneshot
    """
    from llmcompressor.args import parse_args

    model_args, dataset_args, recipe_args, training_args, _ = parse_args(
        include_training_args=True, **kwargs
    )

    training_args.run_stages = True
    report_to = kwargs.get("report_to", None)
    if report_to is None:  # user didn't specify any reporters
        # get rid of the reporters inferred from hugging face
        training_args.report_to = []
    main(model_args, dataset_args, recipe_args, training_args)


def compress(**kwargs):
    apply(**kwargs)


def parse_args(**kwargs):
    """
    Parses kwargs by grouping into model, data or training arg groups:
        * model_args in
            src/llmcompressor/transformers/utils/arg_parser/model_args.py
        * dataset_args in
            src/llmcompressor/transformers/utils/arg_parser/dataset_args.py
        * recipe_args in
            src/llmcompressor/transformers/utils/arg_parser/recipe_args.py
        * training_args in
            src/llmcompressor/transformers/utils/arg_parser/training_args.py
    """
    parser = HfArgumentParser(
        (ModelArguments, DatasetArguments, RecipeArguments, TrainingArguments)
    )

    if not kwargs:
        parsed_args = parser.parse_args_into_dataclasses()
    else:
        parsed_args = parser.parse_dict(kwargs)

    model_args, dataset_args, recipe_args, training_args = parsed_args
    if recipe_args.recipe_args is not None:
        if not isinstance(recipe_args.recipe_args, dict):
            arg_dict = {}
            for recipe_arg in recipe_args.recipe_args:
                key, value = recipe_arg.split("=")
                arg_dict[key] = value
            recipe_args.recipe_args = arg_dict

    # raise depreciation warnings
    if dataset_args.remove_columns is not None:
        warnings.warn(
            "`remove_columns` argument is depreciated. When tokenizing datasets, all "
            "columns which are invalid inputs the tokenizer will be removed",
            DeprecationWarning,
        )

    # silently assign tokenizer to processor
    if model_args.tokenizer:
        if model_args.processor:
            raise ValueError("Cannot use both a tokenizer and processor")
        model_args.processor = model_args.tokenizer
    model_args.tokenizer = None

    return model_args, dataset_args, recipe_args, training_args


def main(
    model_args: ModelArguments,
    dataset_args: DatasetArguments,
    recipe_args: RecipeArguments,
    training_args: TrainingArguments,
):
    """
    Main entrypoint for finetuning text generation models. A model can be loaded from
    Hugging Face or disk, and resuming training from a checkpoint is supported.

    Lifecycle:
        - SparseAutoModel.text_generation_from_pretrained if model provided as
            string for model and teacher
        - AutoTokenizer.from_pretrained() if tokenizer provided as
            string for tokenizer
        - StageRunner.populate_datasets()
        - Trainer()
            - SessionMixIn()
            - HFTransformersTrainer()
        - StageRunner.train() and/or  oneshot()


    :param model_args: Arguments pertaining to which model/config/tokenizer we are
    going to fine-tune from
    :param dataset_args: Arguments pertaining to what data we are
        going to input our model for training
    :param training_args: Arguments pertaining to training loop configuration
    """
    from llmcompressor.args import TrainingArguments
    from llmcompressor.entrypoints.utils import (
        initialize_model_from_path,
        initialize_processor_from_path,
    )

    # Temporary warning, to be removed
    if model_args.tie_word_embeddings is True:
        logger.warning(
            "The tie_word_embeddings flag is by default set to False. "
            "This guarantees that the one-shot algorithm saves the final "
            "weights without errors. Detected tie_word_embeddings=True. "
            "This may cause issues with the one-shot algorithm on save. "
        )

    # Setup based on stage types if running stage mode
    if training_args.run_stages and recipe_args.recipe is not None:
        recipe_obj = Recipe.create_instance(recipe_args.recipe)
        for stage in recipe_obj.stages:
            run_type = stage.infer_run_type()
            if run_type is StageRunType.ONESHOT:
                training_args.do_oneshot = True
            elif run_type is StageRunType.TRAIN:
                training_args.do_train = True

    # Summary on each process
    logger.warning(
        f"Process rank: {training_args.local_rank}, device: {training_args.device}, "
        f"n_gpu: {training_args.n_gpu}, "
        f"distributed training: {bool(training_args.local_rank != -1)}, "
        f"16-bits training: {training_args.fp16}"
    )
    logger.info(f"Training parameters {training_args}")

    # Detecting last checkpoint.
    last_checkpoint = None
    teacher = model_args.distill_teacher
    # distill TODO: support for different processor for teacher?

    model = model_args.model
    if isinstance(model, str) or isinstance(model, PosixPath):
        model, teacher = initialize_model_from_path(
            model_args,
            training_args,
        )
    # patch a shared tensor bug in HF transformers
    # https://github.com/huggingface/transformers/issues/33689
    patch_tied_tensors_bug(model)

    if teacher is not None:
        teacher.eval()

    processor = model_args.processor
    if isinstance(processor, str) or processor is None:
        processor = initialize_processor_from_path(model_args, model, teacher)

    # Load datasets
    stage_runner = StageRunner(
        model_args=model_args,
        dataset_args=dataset_args,
        training_args=training_args,
        recipe_args=recipe_args,
    )
    add_labels = training_args.do_train or training_args.run_stages
    stage_runner.populate_datasets(processor=processor, add_labels=add_labels)
    train_dataset = stage_runner.get_dataset_split("train")
    calib_dataset = stage_runner.get_dataset_split("calibration")

    trainer = Trainer(
        model_init=lambda: model,
        teacher=teacher,
        recipe=recipe_args.recipe,
        recipe_args=recipe_args.recipe_args,
        args=training_args,
        model_args=model_args,
        dataset_args=dataset_args,
        train_dataset=train_dataset or calib_dataset,
        processing_class=processor,
        data_collator=dataset_args.data_collator,
    )

    # wrap model.save_pretrained
    if is_fsdp_model(model):
        raise NotImplementedError(
            "FSDP models are not supported in the current release but will be "
            "suported in future releases of LLM Compressor"
        )
    else:
        modify_save_pretrained(model)

    stage_runner.trainer = trainer

    # alternating Training/One-shot
    if training_args.run_stages:
        checkpoint = None
        if last_checkpoint is not None:
            checkpoint = last_checkpoint
        stage_runner.run_sequential_stages(model, checkpoint)

        # exit immediately
        return

    # Training
    if training_args.do_train:
        checkpoint = None
        if training_args.resume_from_checkpoint is not None:
            checkpoint = training_args.resume_from_checkpoint
        elif last_checkpoint is not None:
            checkpoint = last_checkpoint
        stage_runner.train(checkpoint)

    # save if model was provided as a string or custom output_dir was set
    if isinstance(model_args.model, str) or (
        training_args.output_dir
        != TrainingArguments.__dataclass_fields__["output_dir"].default
        and trainer.accelerator.is_main_process
    ):
        save_checkpoint(
            save_path=training_args.output_dir,
            model=model,
            processor=processor,
            save_safetensors=True,
            save_compressed=model_args.save_compressed,
        )
    trainer.accelerator.wait_for_everyone()

    # Clean up the CompressionSession before exit if requested
    if recipe_args.clear_sparse_session:
        reset_session()


if __name__ == "__main__":
    apply()<|MERGE_RESOLUTION|>--- conflicted
+++ resolved
@@ -31,15 +31,7 @@
     TrainingArguments,
 )
 from llmcompressor.core import reset_session
-<<<<<<< HEAD
-from llmcompressor.pytorch.model_load.helpers import (
-    fallback_to_cpu,
-    parse_dtype,
-    save_checkpoint,
-)
-=======
 from llmcompressor.pytorch.model_load.helpers import save_checkpoint
->>>>>>> 2a595541
 from llmcompressor.recipe import Recipe, StageRunType
 from llmcompressor.transformers.finetune.runner import StageRunner
 from llmcompressor.transformers.finetune.trainer import Trainer
