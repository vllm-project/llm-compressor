--- conflicted
+++ resolved
@@ -116,17 +116,6 @@
     apply(**kwargs)
 
 
-<<<<<<< HEAD
-def load_dataset(dataset_name: str, **kwargs):
-    parser = HfArgumentParser(
-        (ModelArguments, DatasetArguments, RecipeArguments, TrainingArguments)
-    )
-    _, data_args, _, _ = parser.parse_dict(kwargs)
-    data_args["dataset_name"] = dataset_name
-
-
-=======
->>>>>>> eed650c2
 def parse_args(**kwargs):
     """
     Parses kwargs by grouping into model, data or training arg groups:
