#!/usr/bin/env python
# coding=utf-8
# Copyright 2020 The HuggingFace Inc. team. All rights reserved.
#
# Licensed under the Apache License, Version 2.0 (the "License");
# you may not use this file except in compliance with the License.
# You may obtain a copy of the License at
#
#     http://www.apache.org/licenses/LICENSE-2.0
#
# Unless required by applicable law or agreed to in writing, software
# distributed under the License is distributed on an "AS IS" BASIS,
# WITHOUT WARRANTIES OR CONDITIONS OF ANY KIND, either express or implied.
# See the License for the specific language governing permissions and
# limitations under the License.

# Adapted from https://github.com/huggingface/transformers
# neuralmagic: no copyright

import os
import warnings
from pathlib import PosixPath

from loguru import logger
from transformers import (
    AutoConfig,
    AutoModelForCausalLM,
    AutoProcessor,
    HfArgumentParser,
    PreTrainedModel,
    set_seed,
)

from llmcompressor.core import pre_initialize_structure, reset_session
from llmcompressor.pytorch.model_load.helpers import (
    fallback_to_cpu,
    get_session_model,
    initialize_recipe,
    parse_dtype,
)
from llmcompressor.recipe import Recipe, StageRunType
from llmcompressor.transformers.finetune.data.data_args import DataTrainingArguments
from llmcompressor.transformers.finetune.model_args import ModelArguments
from llmcompressor.transformers.finetune.runner import StageRunner
from llmcompressor.transformers.finetune.trainer import Trainer
from llmcompressor.transformers.finetune.training_args import TrainingArguments
from llmcompressor.transformers.sparsification.compressed_tensors_utils import (
    modify_fsdp_model_save_pretrained,
    modify_save_pretrained,
    patch_tied_tensors_bug,
)
from llmcompressor.transformers.sparsification.sparse_model import (
    get_shared_processor_src,
)
from llmcompressor.transformers.utils.helpers import detect_last_checkpoint
<<<<<<< HEAD
from llmcompressor.utils import Processor
=======
from llmcompressor.typing import Processor
>>>>>>> 1aba16dc
from llmcompressor.utils.fsdp.helpers import is_fsdp_model


def train(**kwargs):
    """
    CLI entrypoint for running training
    """
    model_args, data_args, training_args = parse_args(**kwargs)
    training_args.do_train = True
    main(model_args, data_args, training_args)


def eval(**kwargs):
    """
    CLI entrypoint for running evaluation
    """
    model_args, data_args, training_args = parse_args(**kwargs)
    training_args.do_eval = True
    main(model_args, data_args, training_args)


def oneshot(**kwargs):
    """
    CLI entrypoint for running oneshot calibration
    """
    model_args, data_args, training_args = parse_args(**kwargs)
    training_args.do_oneshot = True
    main(model_args, data_args, training_args)


# alias
one_shot = oneshot


def apply(**kwargs):
    """
    CLI entrypoint for any of training, eval, predict or oneshot
    """
    report_to = kwargs.get("report_to", None)
    model_args, data_args, training_args = parse_args(**kwargs)
    training_args.run_stages = True
    if report_to is None:  # user didn't specify any reporters
        # get rid of the reporters inferred from hugging face
        training_args.report_to = []
    main(model_args, data_args, training_args)


def compress(**kwargs):
    apply(**kwargs)


def load_dataset(dataset_name: str, **kwargs):
    parser = HfArgumentParser(
        (ModelArguments, DataTrainingArguments, TrainingArguments)
    )
    model_args, data_args, training_args = parser.parse_dict(kwargs)
    data_args["dataset_name"] = dataset_name


def parse_args(**kwargs):
    """
    Parses kwargs by grouping into model, data or training arg groups:
        * model_args in src/llmcompressor/transformers/finetune/model_args.py
        * data_args in src/llmcompressor/transformers/finetune/data/data_args.py
        * training_args in src/llmcompressor/transformers/finetune/training_args.py

    Throws depreciation warnings
    """
    parser = HfArgumentParser(
        (ModelArguments, DataTrainingArguments, TrainingArguments)
    )
    if not kwargs:
        model_args, data_args, training_args = parser.parse_args_into_dataclasses()
    else:
        model_args, data_args, training_args = parser.parse_dict(kwargs)

    if training_args.recipe_args is not None:
        if not isinstance(training_args.recipe_args, dict):
            arg_dict = {}
            for recipe_arg in training_args.recipe_args:
                key, value = recipe_arg.split("=")
                arg_dict[key] = value
            training_args.recipe_args = arg_dict

<<<<<<< HEAD
    # raise depreciation warnings
    if data_args.remove_columns is not None:
        warnings.warn(
            "`remove_columns` argument is depreciated, when processing non-tokenized "
            "datasets, all columns not returned by preprocessing_fn will be removed",
            DeprecationWarning,
        )

=======
>>>>>>> 1aba16dc
    # silently assign tokenizer to processor
    if model_args.tokenizer:
        if model_args.processor:
            raise ValueError("Cannot use both a tokenizer and processor")
        model_args.processor = model_args.tokenizer
    model_args.tokenizer = None

    return model_args, data_args, training_args


def initialize_model_from_path(
    model_args: ModelArguments,
    training_args: TrainingArguments,
):
    last_checkpoint = detect_last_checkpoint(training_args, model_args=model_args)
    # Load pretrained model
    # The .from_pretrained methods guarantee that only one local process can
    # concurrently download model & vocab.
    model_path = model_args.model
    config = AutoConfig.from_pretrained(
        model_args.config_name if model_args.config_name else model_path,
        cache_dir=model_args.cache_dir,
        revision=model_args.model_revision,
        use_auth_token=True if model_args.use_auth_token else None,
        tie_word_embeddings=model_args.tie_word_embeddings,
        trust_remote_code=model_args.trust_remote_code_model,
    )
    teacher_config = (
        AutoConfig.from_pretrained(
            model_args.distill_teacher,
            use_auth_token=True if model_args.use_auth_token else None,
            tie_word_embeddings=model_args.tie_word_embeddings,
            trust_remote_code=model_args.trust_remote_code_model,
        )
        if model_args.distill_teacher
        else None
    )

    model_path = (
        last_checkpoint or model_args.model
        if hasattr(model_args, "model")
        else model_args.model_name_or_path
    )

    # Set seed before initializing model.
    set_seed(training_args.seed)

    # Fallback to CPU if GPU requested and not available
    training_args.oneshot_device = fallback_to_cpu(training_args.oneshot_device)

    # Trainer handles device assignment for FSDP and training, don't do mapping here
    # if running oneshot outside of FSDP, apply user device settings
    device_map = None
    fsdp_enabled = os.environ.get("ACCELERATE_USE_FSDP", "false") == "true"
    if not fsdp_enabled and training_args.do_oneshot:
        device_map = training_args.oneshot_device
        logger.warning(f"Moving {model_path} to device {device_map} for One-Shot")
    elif not fsdp_enabled:
        device_map = "auto"
    model_kwargs = {
        "config": config,
        "cache_dir": model_args.cache_dir,
        "revision": model_args.model_revision,
        "use_auth_token": True if model_args.use_auth_token else None,
        "torch_dtype": parse_dtype(model_args.precision),
        "device_map": device_map,
        "trust_remote_code": model_args.trust_remote_code_model,
    }
    teacher_device_map = None if fsdp_enabled else "auto"
    teacher_kwargs = {
        "config": teacher_config,
        "cache_dir": model_args.cache_dir,
        "use_auth_token": True if model_args.use_auth_token else None,
        "torch_dtype": parse_dtype(model_args.precision),
        "device_map": teacher_device_map,
        "trust_remote_code": model_args.trust_remote_code_model,
    }
    # this calls from_pretrained under the hood so should be FSDP safe
    model = AutoModelForCausalLM.from_pretrained(
        model_path,
        **model_kwargs,
    )
    if "sequence_length" in model_kwargs:
        model.seqlen = model_kwargs["sequence_length"]

    teacher = (
        AutoModelForCausalLM.from_pretrained(
            model_args.distill_teacher,
            **teacher_kwargs,
        )
        if model_args.distill_teacher is not None
        else None
    )
    if teacher is not None and "sequence_length" in teacher_kwargs:
        teacher.seqlen = teacher_kwargs["sequence_length"]

    return teacher, model_path, model


def initialize_processor_from_path(
    model_args: ModelArguments, model: PreTrainedModel, teacher: PreTrainedModel
) -> Processor:
    processor_src = model_args.processor
    processor_src = processor_src or get_shared_processor_src(model, teacher)
    processor = AutoProcessor.from_pretrained(
        processor_src,
        cache_dir=model_args.cache_dir,
        use_fast=True,
        revision=model_args.model_revision,
        use_auth_token=True if model_args.use_auth_token else None,
        trust_remote_code=model_args.trust_remote_code_model,
    )

    return processor


def main(
    model_args: ModelArguments,
    data_args: DataTrainingArguments,
    training_args: TrainingArguments,
):
    """
    Main entrypoint for finetuning text generation models. A model can be loaded from
    Hugging Face or disk, and resuming training from a checkpoint is supported.

    Lifecycle:
        - SparseAutoModel.text_generation_from_pretrained if model provided as
            string for model and teacher
        - AutoTokenizer.from_pretrained() if tokenizer provided as
            string for tokenizer
        - StageRunner.populate_datasets()
        - Trainer()
            - SessionMixIn()
            - HFTransformersTrainer()
        - StageRunner.train() and/or evaluate() and/or predict() and/or oneshot()

    :param model_args: Arguments pertaining to which model/config/tokenizer we are
    going to fine-tune from
    :param data_args: Arguments pertaining to what data we are going to input our model
    for training and eval
    :param training_args: Arguments pertaining to training loop configuration
    """

    # Temporary warning, to be removed
    if model_args.tie_word_embeddings is True:
        logger.warning(
            "The tie_word_embeddings flag is by default set to False. "
            "This guarantees that the one-shot algorithm saves the final "
            "weights without errors. Detected tie_word_embeddings=True. "
            "This may cause issues with the one-shot algorithm on save. "
        )

    # Setup based on stage types if running stage mode
    if training_args.run_stages and training_args.recipe is not None:
        recipe_obj = Recipe.create_instance(training_args.recipe)
        for stage in recipe_obj.stages:
            run_type = stage.infer_run_type()
            if run_type is StageRunType.ONESHOT:
                training_args.do_oneshot = True
            elif run_type is StageRunType.TRAIN:
                training_args.do_train = True

    # Summary on each process
    logger.warning(
        f"Process rank: {training_args.local_rank}, device: {training_args.device}, "
        f"n_gpu: {training_args.n_gpu}, "
        f"distributed training: {bool(training_args.local_rank != -1)}, "
        f"16-bits training: {training_args.fp16}"
    )
    logger.info(f"Training/evaluation parameters {training_args}")

    # Detecting last checkpoint.
    last_checkpoint = None
    teacher = model_args.distill_teacher
    # distill TODO: support for different processor for teacher?

    model = model_args.model
    if isinstance(model, str) or isinstance(model, PosixPath):
        (teacher, _model_path, model) = initialize_model_from_path(
            model_args,
            training_args,
        )

    # patch a shared tensor bug in HF transformers
    # https://github.com/huggingface/transformers/issues/33689
    patch_tied_tensors_bug(model)

    if teacher is not None:
        teacher.eval()

    processor = model_args.processor
    if isinstance(processor, str) or processor is None:
        processor = initialize_processor_from_path(model_args, model, teacher)

    pre_initialize_structure(model=model)

    # initialize session manager
    initialize_recipe(model, None)

    # Load datasets
    stage_runner = StageRunner(
        model_args=model_args, data_args=data_args, training_args=training_args
    )
    add_labels = training_args.do_train or training_args.run_stages
    stage_runner.populate_datasets(processor=processor, add_labels=add_labels)
    train_dataset = stage_runner.get_dataset_split("train")
    eval_dataset = stage_runner.get_dataset_split("validation")
    calib_dataset = stage_runner.get_dataset_split("calibration")

    # Initialize our Trainer
    trainer = Trainer(
        model_init=get_session_model,
        teacher=teacher,
        recipe=training_args.recipe,
        recipe_args=training_args.recipe_args,
        args=training_args,
        data_args=data_args,
        train_dataset=train_dataset or calib_dataset,
        eval_dataset=eval_dataset,
        processing_class=processor,
        data_collator=data_args.data_collator,
    )

    # wrap model.save_pretrained
    if is_fsdp_model(model):
        modify_fsdp_model_save_pretrained(trainer, processor)
    else:
        modify_save_pretrained(model)

    stage_runner.trainer = trainer

    # alternating Training/One-shot
    if training_args.run_stages:
        checkpoint = None
        if last_checkpoint is not None:
            checkpoint = last_checkpoint
        stage_runner.run_sequential_stages(checkpoint)

        # exit immediately
        return
    # Training
    if training_args.do_train:
        checkpoint = None
        if training_args.resume_from_checkpoint is not None:
            checkpoint = training_args.resume_from_checkpoint
        elif last_checkpoint is not None:
            checkpoint = last_checkpoint
        stage_runner.train(checkpoint)

    # One Shot
    if training_args.do_oneshot:
        stage_runner.one_shot()

    # Evaluation
    if training_args.do_eval:
        stage_runner.evaluate()

    # Prediction
    if training_args.do_predict:
        stage_runner.predict()

    # save if model was provided as a string or custom output_dir was set
    if isinstance(model_args.model, str) or (
        training_args.output_dir
        != TrainingArguments.__dataclass_fields__["output_dir"].default
    ):
        model.save_pretrained(
            training_args.output_dir, save_compressed=training_args.save_compressed
        )
        if processor is not None:
            processor.save_pretrained(training_args.output_dir)

    # Clean up the CompressionSession before exit if requested
    if training_args.clear_sparse_session:
        reset_session()


if __name__ == "__main__":
    apply()<|MERGE_RESOLUTION|>--- conflicted
+++ resolved
@@ -53,11 +53,7 @@
     get_shared_processor_src,
 )
 from llmcompressor.transformers.utils.helpers import detect_last_checkpoint
-<<<<<<< HEAD
-from llmcompressor.utils import Processor
-=======
 from llmcompressor.typing import Processor
->>>>>>> 1aba16dc
 from llmcompressor.utils.fsdp.helpers import is_fsdp_model
 
 
@@ -142,7 +138,6 @@
                 arg_dict[key] = value
             training_args.recipe_args = arg_dict
 
-<<<<<<< HEAD
     # raise depreciation warnings
     if data_args.remove_columns is not None:
         warnings.warn(
@@ -151,8 +146,6 @@
             DeprecationWarning,
         )
 
-=======
->>>>>>> 1aba16dc
     # silently assign tokenizer to processor
     if model_args.tokenizer:
         if model_args.processor:
