--- conflicted
+++ resolved
@@ -17,18 +17,11 @@
 # Adapted from https://github.com/huggingface/transformers
 # vllm-project: no copyright
 
-<<<<<<< HEAD
-=======
-import warnings
->>>>>>> 9d82f358
+
 from pathlib import PosixPath
 
 from compressed_tensors.utils.helpers import deprecated
 from loguru import logger
-<<<<<<< HEAD
-=======
-from transformers import HfArgumentParser
->>>>>>> 9d82f358
 
 from llmcompressor.core import reset_session
 from llmcompressor.pytorch.model_load.helpers import save_checkpoint
@@ -42,18 +35,6 @@
 from llmcompressor.utils.fsdp.helpers import is_fsdp_model
 
 
-<<<<<<< HEAD
-=======
-def train(**kwargs):
-    """
-    CLI entrypoint for running training
-    """
-    model_args, dataset_args, recipe_args, training_args = parse_args(**kwargs)
-    training_args.do_train = True
-    main(model_args, dataset_args, recipe_args, training_args)
-
->>>>>>> 9d82f358
-
 @deprecated(
     message=(
         "`from llmcompressor.transformers import oneshot` is deprecated, "
@@ -84,10 +65,6 @@
     """
     from llmcompressor.args import parse_args
 
-<<<<<<< HEAD
-    report_to = kwargs.get("report_to", None)
-=======
->>>>>>> 9d82f358
     model_args, dataset_args, recipe_args, training_args, _ = parse_args(
         include_training_args=True, **kwargs
     )
@@ -104,57 +81,6 @@
     apply(**kwargs)
 
 
-<<<<<<< HEAD
-=======
-def parse_args(**kwargs):
-    """
-    Parses kwargs by grouping into model, data or training arg groups:
-        * model_args in
-            src/llmcompressor/transformers/utils/arg_parser/model_args.py
-        * dataset_args in
-            src/llmcompressor/transformers/utils/arg_parser/dataset_args.py
-        * recipe_args in
-            src/llmcompressor/transformers/utils/arg_parser/recipe_args.py
-        * training_args in
-            src/llmcompressor/transformers/utils/arg_parser/training_args.py
-    """
-    parser = HfArgumentParser(
-        (ModelArguments, DatasetArguments, RecipeArguments, TrainingArguments)
-    )
-
-    if not kwargs:
-        parsed_args = parser.parse_args_into_dataclasses()
-    else:
-        parsed_args = parser.parse_dict(kwargs)
-
-    model_args, dataset_args, recipe_args, training_args = parsed_args
-    if recipe_args.recipe_args is not None:
-        if not isinstance(recipe_args.recipe_args, dict):
-            arg_dict = {}
-            for recipe_arg in recipe_args.recipe_args:
-                key, value = recipe_arg.split("=")
-                arg_dict[key] = value
-            recipe_args.recipe_args = arg_dict
-
-    # raise depreciation warnings
-    if dataset_args.remove_columns is not None:
-        warnings.warn(
-            "`remove_columns` argument is depreciated. When tokenizing datasets, all "
-            "columns which are invalid inputs the tokenizer will be removed",
-            DeprecationWarning,
-        )
-
-    # silently assign tokenizer to processor
-    if model_args.tokenizer:
-        if model_args.processor:
-            raise ValueError("Cannot use both a tokenizer and processor")
-        model_args.processor = model_args.tokenizer
-    model_args.tokenizer = None
-
-    return model_args, dataset_args, recipe_args, training_args
-
-
->>>>>>> 9d82f358
 def main(
     model_args,
     dataset_args,
@@ -284,18 +210,6 @@
 
         # exit immediately
         return
-<<<<<<< HEAD
-=======
-
-    # Training
-    if training_args.do_train:
-        checkpoint = None
-        if training_args.resume_from_checkpoint is not None:
-            checkpoint = training_args.resume_from_checkpoint
-        elif last_checkpoint is not None:
-            checkpoint = last_checkpoint
-        stage_runner.train(checkpoint)
->>>>>>> 9d82f358
 
     # save if model was provided as a string or custom output_dir was set
     if isinstance(model_args.model, str) or (
