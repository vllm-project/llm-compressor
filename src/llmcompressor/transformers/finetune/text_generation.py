--- conflicted
+++ resolved
@@ -97,11 +97,7 @@
 
 def apply(**kwargs):
     """
-<<<<<<< HEAD
-    CLI entrypoint for any of training, eval or oneshot
-=======
-    CLI entrypoint for any of training, predict or oneshot
->>>>>>> ffd3ef96
+    CLI entrypoint for any of training, oneshot
     """
     report_to = kwargs.get("report_to", None)
     model_args, data_args, recipe_args, training_args = parse_args(**kwargs)
@@ -326,11 +322,8 @@
         - Trainer()
             - SessionMixIn()
             - HFTransformersTrainer()
-<<<<<<< HEAD
-        - StageRunner.train() and/or evaluate() and/or oneshot()
-=======
-        - StageRunner.train() and/or predict() and/or oneshot()
->>>>>>> ffd3ef96
+        - StageRunner.train() and/or  oneshot()
+
 
     :param model_args: Arguments pertaining to which model/config/tokenizer we are
     going to fine-tune from
@@ -445,16 +438,6 @@
             checkpoint = last_checkpoint
         stage_runner.train(checkpoint)
 
-<<<<<<< HEAD
-    # Evaluation
-    if training_args.do_eval:
-        stage_runner.evaluate()
-=======
-    # Prediction
-    if training_args.do_predict:
-        stage_runner.predict()
->>>>>>> ffd3ef96
-
     # save if model was provided as a string or custom output_dir was set
 
     if isinstance(model_args.model, str) or (
