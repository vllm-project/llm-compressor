#!/usr/bin/env python
# coding=utf-8
# Copyright 2020 The HuggingFace Inc. team. All rights reserved.
#
# Licensed under the Apache License, Version 2.0 (the "License");
# you may not use this file except in compliance with the License.
# You may obtain a copy of the License at
#
#     http://www.apache.org/licenses/LICENSE-2.0
#
# Unless required by applicable law or agreed to in writing, software
# distributed under the License is distributed on an "AS IS" BASIS,
# WITHOUT WARRANTIES OR CONDITIONS OF ANY KIND, either express or implied.
# See the License for the specific language governing permissions and
# limitations under the License.

# Adapted from https://github.com/huggingface/transformers
# vllm-project: no copyright

import os
import warnings
from pathlib import PosixPath
from typing import Optional

from loguru import logger
from transformers import (
    AutoConfig,
    AutoModelForCausalLM,
    AutoProcessor,
    HfArgumentParser,
    PreTrainedModel,
    set_seed,
)
from transformers.utils.quantization_config import CompressedTensorsConfig

from llmcompressor.args import (
    DatasetArguments,
    ModelArguments,
    RecipeArguments,
    TrainingArguments,
)
from llmcompressor.core import pre_initialize_structure, reset_session
from llmcompressor.pytorch.model_load.helpers import (
    fallback_to_cpu,
    get_session_model,
    initialize_recipe,
    parse_dtype,
)
from llmcompressor.recipe import Recipe, StageRunType
from llmcompressor.transformers.finetune.runner import StageRunner
from llmcompressor.transformers.finetune.trainer import Trainer
from llmcompressor.transformers.sparsification.compressed_tensors_utils import (
    modify_fsdp_model_save_pretrained,
    modify_save_pretrained,
    patch_tied_tensors_bug,
)
from llmcompressor.transformers.sparsification.sparse_model import (
    get_processor_name_from_model,
)
from llmcompressor.transformers.utils.helpers import (
    detect_last_checkpoint,
    is_model_ct_quantized_from_path,
)
from llmcompressor.typing import Processor
from llmcompressor.utils.fsdp.helpers import is_fsdp_model


def train(**kwargs):
    """
    CLI entrypoint for running training
    """
    model_args, data_args, recipe_args, training_args = parse_args(**kwargs)
    training_args.do_train = True
    main(model_args, data_args, recipe_args, training_args)


def eval(**kwargs):
    """
    CLI entrypoint for running evaluation
    """
    model_args, data_args, recipe_args, training_args = parse_args(**kwargs)
    training_args.do_eval = True
    main(model_args, data_args, recipe_args, training_args)


<<<<<<< HEAD
=======
def oneshot(**kwargs):
    """
    CLI entrypoint for running oneshot calibration
    """
    # TODO: Get rid of training args when Oneshot refactor comes in
    model_args, data_args, recipe_args, training_args = parse_args(**kwargs)
    training_args.do_oneshot = True

    main(model_args, data_args, recipe_args, training_args)


# alias
one_shot = oneshot


>>>>>>> 74150cb9
def apply(**kwargs):
    """
    CLI entrypoint for any of training, eval, predict or oneshot
    """
    report_to = kwargs.get("report_to", None)
    model_args, data_args, recipe_args, training_args = parse_args(**kwargs)

    training_args.run_stages = True
    if report_to is None:  # user didn't specify any reporters
        # get rid of the reporters inferred from hugging face
        training_args.report_to = []
    main(model_args, data_args, recipe_args, training_args)


def compress(**kwargs):
    apply(**kwargs)


def parse_args(**kwargs):
    """
    Parses kwargs by grouping into model, data or training arg groups:
        * model_args in
            src/llmcompressor/transformers/utils/arg_parser/model_args.py
        * data_args in
            src/llmcompressor/transformers/utils/arg_parser/data_args.py
        * recipe_args in
            src/llmcompressor/transformers/utils/arg_parser/recipe_args.py
        * training_args in
            src/llmcompressor/transformers/utils/arg_parser/training_args.py

    """
    parser = HfArgumentParser(
        (ModelArguments, DatasetArguments, RecipeArguments, TrainingArguments)
    )

    if not kwargs:
        parsed_args = parser.parse_args_into_dataclasses()
    else:
        parsed_args = parser.parse_dict(kwargs)

    model_args, data_args, recipe_args, training_args = parsed_args
    if recipe_args.recipe_args is not None:
        if not isinstance(recipe_args.recipe_args, dict):
            arg_dict = {}
            for recipe_arg in recipe_args.recipe_args:
                key, value = recipe_arg.split("=")
                arg_dict[key] = value
            recipe_args.recipe_args = arg_dict

    # raise depreciation warnings
    if data_args.remove_columns is not None:
        warnings.warn(
            "`remove_columns` argument is depreciated. When tokenizing datasets, all "
            "columns which are invalid inputs the tokenizer will be removed",
            DeprecationWarning,
        )

    # silently assign tokenizer to processor
    if model_args.tokenizer:
        if model_args.processor:
            raise ValueError("Cannot use both a tokenizer and processor")
        model_args.processor = model_args.tokenizer
    model_args.tokenizer = None

    return model_args, data_args, recipe_args, training_args


def initialize_model_from_path(
    model_args: ModelArguments,
    training_args: Optional[TrainingArguments] = None,
):
    # Load pretrained model
    # The .from_pretrained methods guarantee that only one local process can
    # concurrently download model & vocab.
    model_path = model_args.model
    config = AutoConfig.from_pretrained(
        model_args.config_name if model_args.config_name else model_path,
        cache_dir=model_args.cache_dir,
        revision=model_args.model_revision,
        use_auth_token=True if model_args.use_auth_token else None,
        tie_word_embeddings=model_args.tie_word_embeddings,
        trust_remote_code=model_args.trust_remote_code_model,
    )

    last_checkpoint = None
    teacher = None

    if training_args is not None:
        # Load teacher configuration if applicable
        teacher_config = (
            AutoConfig.from_pretrained(
                model_args.distill_teacher,
                use_auth_token=True if model_args.use_auth_token else None,
                tie_word_embeddings=model_args.tie_word_embeddings,
                trust_remote_code=model_args.trust_remote_code_model,
            )
            if model_args.distill_teacher
            else None
        )

        # Detect last checkpoint
        last_checkpoint = detect_last_checkpoint(training_args, model_args=model_args)

        # Set seed before initializing model
        set_seed(training_args.seed)

        # Initialize teacher model if teacher path is provided
        if model_args.distill_teacher is not None:
            teacher_device_map = (
                None
                if os.environ.get("ACCELERATE_USE_FSDP", "false") == "true"
                else "auto"
            )
            teacher_kwargs = {
                "config": teacher_config,
                "cache_dir": model_args.cache_dir,
                "use_auth_token": True if model_args.use_auth_token else None,
                "torch_dtype": parse_dtype(model_args.precision),
                "device_map": teacher_device_map,
                "trust_remote_code": model_args.trust_remote_code_model,
            }

            teacher = AutoModelForCausalLM.from_pretrained(
                model_args.distill_teacher,
                **teacher_kwargs,
            )
            if "sequence_length" in teacher_kwargs:
                teacher.seqlen = teacher_kwargs["sequence_length"]

    model_path = (
        last_checkpoint or model_args.model
        if hasattr(model_args, "model")
        else model_args.model_name_or_path
    )

    # Fallback to CPU if GPU requested and not available
    model_args.oneshot_device = fallback_to_cpu(model_args.oneshot_device)

    # Trainer handles device assignment for FSDP and training, don't do mapping here
    # if running oneshot outside of FSDP, apply user device settings

    fsdp_enabled = os.environ.get("ACCELERATE_USE_FSDP", "false") == "true"

    device_map = model_args.oneshot_device
    if not fsdp_enabled and training_args is not None and training_args.do_train:
        device_map = "auto"

    model_kwargs = {
        "config": config,
        "cache_dir": model_args.cache_dir,
        "revision": model_args.model_revision,
        "use_auth_token": True if model_args.use_auth_token else None,
        "torch_dtype": parse_dtype(model_args.precision),
        "device_map": device_map,
        "trust_remote_code": model_args.trust_remote_code_model,
    }

    # this calls from_pretrained under the hood so should be FSDP safe

    # optimized models must be decompressed to carry out oneshot/train/etc
    if is_model_ct_quantized_from_path(model_path):
        model_kwargs["quantization_config"] = CompressedTensorsConfig(
            run_compressed=False
        )

    model = AutoModelForCausalLM.from_pretrained(
        model_path,
        **model_kwargs,
    )
    if "sequence_length" in model_kwargs:
        model.seqlen = model_kwargs["sequence_length"]

    return model, teacher


def initialize_processor_from_path(
    model_args: ModelArguments,
    model: PreTrainedModel,
    teacher: Optional[PreTrainedModel] = None,
) -> Processor:
    processor_src = model_args.processor or get_processor_name_from_model(
        model, teacher
    )
    # The use_fast=True option is not currently supported safely in Transformers
    # See: https://github.com/huggingface/transformers/pull/34836#issuecomment-2491809727  # noqa: E501
    try:
        processor = AutoProcessor.from_pretrained(
            processor_src,
            cache_dir=model_args.cache_dir,
            use_fast=True,
            revision=model_args.model_revision,
            use_auth_token=True if model_args.use_auth_token else None,
            trust_remote_code=model_args.trust_remote_code_model,
        )
    except Exception:
        logger.debug("Could not load fast processor, loading slow processor instead")
        processor = AutoProcessor.from_pretrained(
            processor_src,
            cache_dir=model_args.cache_dir,
            use_fast=False,
            revision=model_args.model_revision,
            use_auth_token=True if model_args.use_auth_token else None,
            trust_remote_code=model_args.trust_remote_code_model,
        )

    return processor


def main(
    model_args: ModelArguments,
    data_args: DatasetArguments,
    recipe_args: RecipeArguments,
    training_args: TrainingArguments,
):
    """
    Main entrypoint for finetuning text generation models. A model can be loaded from
    Hugging Face or disk, and resuming training from a checkpoint is supported.

    Lifecycle:
        - SparseAutoModel.text_generation_from_pretrained if model provided as
            string for model and teacher
        - AutoTokenizer.from_pretrained() if tokenizer provided as
            string for tokenizer
        - StageRunner.populate_datasets()
        - Trainer()
            - SessionMixIn()
            - HFTransformersTrainer()
        - StageRunner.train() and/or evaluate() and/or predict() and/or oneshot()

    :param model_args: Arguments pertaining to which model/config/tokenizer we are
    going to fine-tune from
    :param data_args: Arguments pertaining to what data we are going to input our model
    for training and eval
    :param training_args: Arguments pertaining to training loop configuration
    """

    # Temporary warning, to be removed
    if model_args.tie_word_embeddings is True:
        logger.warning(
            "The tie_word_embeddings flag is by default set to False. "
            "This guarantees that the one-shot algorithm saves the final "
            "weights without errors. Detected tie_word_embeddings=True. "
            "This may cause issues with the one-shot algorithm on save. "
        )

    # Setup based on stage types if running stage mode
    if training_args.run_stages and recipe_args.recipe is not None:
        recipe_obj = Recipe.create_instance(recipe_args.recipe)
        for stage in recipe_obj.stages:
            run_type = stage.infer_run_type()
            if run_type is StageRunType.ONESHOT:
                training_args.do_oneshot = True
            elif run_type is StageRunType.TRAIN:
                training_args.do_train = True

    # Summary on each process
    logger.warning(
        f"Process rank: {training_args.local_rank}, device: {training_args.device}, "
        f"n_gpu: {training_args.n_gpu}, "
        f"distributed training: {bool(training_args.local_rank != -1)}, "
        f"16-bits training: {training_args.fp16}"
    )
    logger.info(f"Training/evaluation parameters {training_args}")

    # Detecting last checkpoint.
    last_checkpoint = None
    teacher = model_args.distill_teacher
    # distill TODO: support for different processor for teacher?

    model = model_args.model
    if isinstance(model, str) or isinstance(model, PosixPath):
        model, teacher = initialize_model_from_path(
            model_args,
            training_args,
        )
    # patch a shared tensor bug in HF transformers
    # https://github.com/huggingface/transformers/issues/33689
    patch_tied_tensors_bug(model)

    if teacher is not None:
        teacher.eval()

    processor = model_args.processor
    if isinstance(processor, str) or processor is None:
        processor = initialize_processor_from_path(model_args, model, teacher)

    pre_initialize_structure(model=model)

    # initialize session manager
    initialize_recipe(model, None)

    # Load datasets
    stage_runner = StageRunner(
        model_args=model_args,
        data_args=data_args,
        training_args=training_args,
        recipe_args=recipe_args,
    )
    add_labels = training_args.do_train or training_args.run_stages
    stage_runner.populate_datasets(processor=processor, add_labels=add_labels)
    train_dataset = stage_runner.get_dataset_split("train")
    eval_dataset = stage_runner.get_dataset_split("validation")
    calib_dataset = stage_runner.get_dataset_split("calibration")

    trainer = Trainer(
        model_init=get_session_model,
        teacher=teacher,
        recipe=recipe_args.recipe,
        recipe_args=recipe_args.recipe_args,
        args=training_args,
        model_args=model_args,
        data_args=data_args,
        train_dataset=train_dataset or calib_dataset,
        eval_dataset=eval_dataset,
        processing_class=processor,
        data_collator=data_args.data_collator,
    )

    # wrap model.save_pretrained
    if is_fsdp_model(model):
        modify_fsdp_model_save_pretrained(trainer, processor)
    else:
        modify_save_pretrained(model)

    stage_runner.trainer = trainer

    # alternating Training/One-shot
    if training_args.run_stages:
        checkpoint = None
        if last_checkpoint is not None:
            checkpoint = last_checkpoint
        stage_runner.run_sequential_stages(checkpoint)

        # exit immediately
        return
    # Training
    if training_args.do_train:
        checkpoint = None
        if training_args.resume_from_checkpoint is not None:
            checkpoint = training_args.resume_from_checkpoint
        elif last_checkpoint is not None:
            checkpoint = last_checkpoint
        stage_runner.train(checkpoint)

    # Evaluation
    if training_args.do_eval:
        stage_runner.evaluate()

    # Prediction
    if training_args.do_predict:
        stage_runner.predict()

    # save if model was provided as a string or custom output_dir was set

    if isinstance(model_args.model, str) or (
        training_args.output_dir
        != TrainingArguments.__dataclass_fields__["output_dir"].default
    ):
        model.save_pretrained(
            training_args.output_dir, save_compressed=model_args.save_compressed
        )
        if processor is not None:
            processor.save_pretrained(training_args.output_dir)

    # Clean up the CompressionSession before exit if requested
    if recipe_args.clear_sparse_session:
        reset_session()


if __name__ == "__main__":
    apply()<|MERGE_RESOLUTION|>--- conflicted
+++ resolved
@@ -83,24 +83,6 @@
     main(model_args, data_args, recipe_args, training_args)
 
 
-<<<<<<< HEAD
-=======
-def oneshot(**kwargs):
-    """
-    CLI entrypoint for running oneshot calibration
-    """
-    # TODO: Get rid of training args when Oneshot refactor comes in
-    model_args, data_args, recipe_args, training_args = parse_args(**kwargs)
-    training_args.do_oneshot = True
-
-    main(model_args, data_args, recipe_args, training_args)
-
-
-# alias
-one_shot = oneshot
-
-
->>>>>>> 74150cb9
 def apply(**kwargs):
     """
     CLI entrypoint for any of training, eval, predict or oneshot
