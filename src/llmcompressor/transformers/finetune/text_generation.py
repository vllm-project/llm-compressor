#!/usr/bin/env python
# coding=utf-8
# Copyright 2020 The HuggingFace Inc. team. All rights reserved.
#
# Licensed under the Apache License, Version 2.0 (the "License");
# you may not use this file except in compliance with the License.
# You may obtain a copy of the License at
#
#     http://www.apache.org/licenses/LICENSE-2.0
#
# Unless required by applicable law or agreed to in writing, software
# distributed under the License is distributed on an "AS IS" BASIS,
# WITHOUT WARRANTIES OR CONDITIONS OF ANY KIND, either express or implied.
# See the License for the specific language governing permissions and
# limitations under the License.

# Adapted from https://github.com/huggingface/transformers
# vllm-project: no copyright

import os
import warnings
from pathlib import PosixPath
from typing import Optional

from loguru import logger
from transformers import (
    AutoConfig,
    AutoModelForCausalLM,
    AutoProcessor,
    HfArgumentParser,
    PreTrainedModel,
    set_seed,
)
from transformers.utils.quantization_config import CompressedTensorsConfig

from llmcompressor.core import pre_initialize_structure, reset_session
from llmcompressor.pytorch.model_load.helpers import (
    fallback_to_cpu,
    get_session_model,
    initialize_recipe,
    parse_dtype,
)
from llmcompressor.recipe import Recipe, StageRunType
from llmcompressor.transformers.finetune.runner import StageRunner
from llmcompressor.transformers.finetune.trainer import Trainer
from llmcompressor.transformers.sparsification.compressed_tensors_utils import (
    modify_fsdp_model_save_pretrained,
    modify_save_pretrained,
    patch_tied_tensors_bug,
)
from llmcompressor.transformers.sparsification.sparse_model import (
    get_processor_name_from_model,
)
from llmcompressor.transformers.utils.arg_parser import (
    DatasetArguments,
    ModelArguments,
    RecipeArguments,
    TrainingArguments,
)
from llmcompressor.transformers.utils.helpers import (
    detect_last_checkpoint,
    is_model_ct_quantized_from_path,
)
from llmcompressor.typing import Processor
from llmcompressor.utils.fsdp.helpers import is_fsdp_model


def train(**kwargs):
    """
    CLI entrypoint for running training
    """
    model_args, data_args, recipe_args, training_args = parse_args(**kwargs)
    training_args.do_train = True
    main(model_args, data_args, recipe_args, training_args)


def eval(**kwargs):
    """
    CLI entrypoint for running evaluation
    """
    model_args, data_args, recipe_args, training_args = parse_args(**kwargs)
    training_args.do_eval = True
    main(model_args, data_args, recipe_args, training_args)


def oneshot(**kwargs):
    """
    CLI entrypoint for running oneshot calibration
    """
    # TODO: Get rid of training args when Oneshot refactor comes in
    model_args, data_args, recipe_args, training_args = parse_args(**kwargs)
    training_args.do_oneshot = True

    main(model_args, data_args, recipe_args, training_args)


# alias
one_shot = oneshot


def apply(**kwargs):
    """
    CLI entrypoint for any of training, eval, predict or oneshot
    """
    report_to = kwargs.get("report_to", None)
    model_args, data_args, recipe_args, training_args = parse_args(**kwargs)

    training_args.run_stages = True
    if report_to is None:  # user didn't specify any reporters
        # get rid of the reporters inferred from hugging face
        training_args.report_to = []
    main(model_args, data_args, recipe_args, training_args)


def compress(**kwargs):
    apply(**kwargs)


def load_dataset(dataset_name: str, **kwargs):
    parser = HfArgumentParser(
        (ModelArguments, DatasetArguments, RecipeArguments, TrainingArguments)
    )
    _, data_args, _, _ = parser.parse_dict(kwargs)
    data_args["dataset_name"] = dataset_name


def parse_args(**kwargs):
    """
    Parses kwargs by grouping into model, data or training arg groups:
        * model_args in
            src/llmcompressor/transformers/utils/arg_parser/model_args.py
        * data_args in
            src/llmcompressor/transformers/utils/arg_parser/data_args.py
        * recipe_args in
            src/llmcompressor/transformers/utils/arg_parser/recipe_args.py
        * training_args in
            src/llmcompressor/transformers/utils/arg_parser/training_args.py

    """
    parser = HfArgumentParser(
        (ModelArguments, DatasetArguments, RecipeArguments, TrainingArguments)
    )

    if not kwargs:
        parsed_args = parser.parse_args_into_dataclasses()
    else:
        parsed_args = parser.parse_dict(kwargs)

    model_args, data_args, recipe_args, training_args = parsed_args
    if recipe_args.recipe_args is not None:
        if not isinstance(recipe_args.recipe_args, dict):
            arg_dict = {}
            for recipe_arg in recipe_args.recipe_args:
                key, value = recipe_arg.split("=")
                arg_dict[key] = value
            recipe_args.recipe_args = arg_dict

    # raise depreciation warnings
    if data_args.remove_columns is not None:
        warnings.warn(
            "`remove_columns` argument is depreciated. When tokenizing datasets, all "
            "columns which are invalid inputs the tokenizer will be removed",
            DeprecationWarning,
        )

    # silently assign tokenizer to processor
    if model_args.tokenizer:
        if model_args.processor:
            raise ValueError("Cannot use both a tokenizer and processor")
        model_args.processor = model_args.tokenizer
    model_args.tokenizer = None

    return model_args, data_args, recipe_args, training_args


def initialize_model_from_path(
    model_args: ModelArguments,
    training_args: TrainingArguments,
):
    last_checkpoint = detect_last_checkpoint(training_args, model_args=model_args)
    # Load pretrained model
    # The .from_pretrained methods guarantee that only one local process can
    # concurrently download model & vocab.
    model_path = model_args.model
    config = AutoConfig.from_pretrained(
        model_args.config_name if model_args.config_name else model_path,
        cache_dir=model_args.cache_dir,
        revision=model_args.model_revision,
        use_auth_token=True if model_args.use_auth_token else None,
        tie_word_embeddings=model_args.tie_word_embeddings,
        trust_remote_code=model_args.trust_remote_code_model,
    )
    teacher_config = (
        AutoConfig.from_pretrained(
            model_args.distill_teacher,
            use_auth_token=True if model_args.use_auth_token else None,
            tie_word_embeddings=model_args.tie_word_embeddings,
            trust_remote_code=model_args.trust_remote_code_model,
        )
        if model_args.distill_teacher
        else None
    )

    model_path = (
        last_checkpoint or model_args.model
        if hasattr(model_args, "model")
        else model_args.model_name_or_path
    )

    # Set seed before initializing model.
    set_seed(training_args.seed)

    # Fallback to CPU if GPU requested and not available
    training_args.oneshot_device = fallback_to_cpu(model_args.oneshot_device)

    # Trainer handles device assignment for FSDP and training, don't do mapping here
    # if running oneshot outside of FSDP, apply user device settings
    device_map = None
    fsdp_enabled = os.environ.get("ACCELERATE_USE_FSDP", "false") == "true"
    if not fsdp_enabled and training_args.do_oneshot:
        device_map = training_args.oneshot_device
        logger.warning(f"Moving {model_path} to device {device_map} for One-Shot")
    elif not fsdp_enabled:
        device_map = "auto"
    model_kwargs = {
        "config": config,
        "cache_dir": model_args.cache_dir,
        "revision": model_args.model_revision,
        "use_auth_token": True if model_args.use_auth_token else None,
        "torch_dtype": parse_dtype(model_args.precision),
        "device_map": device_map,
        "trust_remote_code": model_args.trust_remote_code_model,
    }
    teacher_device_map = None if fsdp_enabled else "auto"
    teacher_kwargs = {
        "config": teacher_config,
        "cache_dir": model_args.cache_dir,
        "use_auth_token": True if model_args.use_auth_token else None,
        "torch_dtype": parse_dtype(model_args.precision),
        "device_map": teacher_device_map,
        "trust_remote_code": model_args.trust_remote_code_model,
    }
    # this calls from_pretrained under the hood so should be FSDP safe

    # optimized models must be decompressed to carry out oneshot/train/etc
    if is_model_ct_quantized_from_path(model_path):
        model_kwargs["quantization_config"] = CompressedTensorsConfig(
            run_compressed=False
        )

    model = AutoModelForCausalLM.from_pretrained(
        model_path,
        **model_kwargs,
    )
    if "sequence_length" in model_kwargs:
        model.seqlen = model_kwargs["sequence_length"]

    teacher = (
        AutoModelForCausalLM.from_pretrained(
            model_args.distill_teacher,
            **teacher_kwargs,
        )
        if model_args.distill_teacher is not None
        else None
    )
    if teacher is not None and "sequence_length" in teacher_kwargs:
        teacher.seqlen = teacher_kwargs["sequence_length"]

    return teacher, model_path, model


def initialize_processor_from_path(
    model_args: ModelArguments,
    model: PreTrainedModel,
<<<<<<< HEAD
    teacher: PreTrainedModel,
=======
    teacher: Optional[PreTrainedModel] = None,
>>>>>>> 5c1d6bd1
) -> Processor:
    processor_src = model_args.processor or get_processor_name_from_model(
        model, teacher
    )
    # The use_fast=True option is not currently supported safely in Transformers
    # See: https://github.com/huggingface/transformers/pull/34836#issuecomment-2491809727  # noqa: E501
    try:
        processor = AutoProcessor.from_pretrained(
            processor_src,
            cache_dir=model_args.cache_dir,
            use_fast=True,
            revision=model_args.model_revision,
            use_auth_token=True if model_args.use_auth_token else None,
            trust_remote_code=model_args.trust_remote_code_model,
        )
    except Exception:
        logger.debug("Could not load fast processor, loading slow processor instead")
        processor = AutoProcessor.from_pretrained(
            processor_src,
            cache_dir=model_args.cache_dir,
            use_fast=False,
            revision=model_args.model_revision,
            use_auth_token=True if model_args.use_auth_token else None,
            trust_remote_code=model_args.trust_remote_code_model,
        )

    return processor


def main(
    model_args: ModelArguments,
    data_args: DatasetArguments,
    recipe_args: RecipeArguments,
    training_args: TrainingArguments,
):
    """
    Main entrypoint for finetuning text generation models. A model can be loaded from
    Hugging Face or disk, and resuming training from a checkpoint is supported.

    Lifecycle:
        - SparseAutoModel.text_generation_from_pretrained if model provided as
            string for model and teacher
        - AutoTokenizer.from_pretrained() if tokenizer provided as
            string for tokenizer
        - StageRunner.populate_datasets()
        - Trainer()
            - SessionMixIn()
            - HFTransformersTrainer()
        - StageRunner.train() and/or evaluate() and/or predict() and/or oneshot()

    :param model_args: Arguments pertaining to which model/config/tokenizer we are
    going to fine-tune from
    :param data_args: Arguments pertaining to what data we are going to input our model
    for training and eval
    :param training_args: Arguments pertaining to training loop configuration
    """

    # Temporary warning, to be removed
    if model_args.tie_word_embeddings is True:
        logger.warning(
            "The tie_word_embeddings flag is by default set to False. "
            "This guarantees that the one-shot algorithm saves the final "
            "weights without errors. Detected tie_word_embeddings=True. "
            "This may cause issues with the one-shot algorithm on save. "
        )

    # Setup based on stage types if running stage mode
    if training_args.run_stages and recipe_args.recipe is not None:
        recipe_obj = Recipe.create_instance(recipe_args.recipe)
        for stage in recipe_obj.stages:
            run_type = stage.infer_run_type()
            if run_type is StageRunType.ONESHOT:
                training_args.do_oneshot = True
            elif run_type is StageRunType.TRAIN:
                training_args.do_train = True

    # Summary on each process
    logger.warning(
        f"Process rank: {training_args.local_rank}, device: {training_args.device}, "
        f"n_gpu: {training_args.n_gpu}, "
        f"distributed training: {bool(training_args.local_rank != -1)}, "
        f"16-bits training: {training_args.fp16}"
    )
    logger.info(f"Training/evaluation parameters {training_args}")

    # Detecting last checkpoint.
    last_checkpoint = None
    teacher = model_args.distill_teacher
    # distill TODO: support for different processor for teacher?

    model = model_args.model
    if isinstance(model, str) or isinstance(model, PosixPath):
        (teacher, _model_path, model) = initialize_model_from_path(
            model_args,
            training_args,
        )
    # patch a shared tensor bug in HF transformers
    # https://github.com/huggingface/transformers/issues/33689
    patch_tied_tensors_bug(model)

    if teacher is not None:
        teacher.eval()

    processor = model_args.processor
    if isinstance(processor, str) or processor is None:
        processor = initialize_processor_from_path(model_args, model, teacher)

    pre_initialize_structure(model=model)

    # initialize session manager
    initialize_recipe(model, None)

    # Load datasets
    stage_runner = StageRunner(
        model_args=model_args,
        data_args=data_args,
        training_args=training_args,
        recipe_args=recipe_args,
    )
    add_labels = training_args.do_train or training_args.run_stages
    stage_runner.populate_datasets(processor=processor, add_labels=add_labels)
    train_dataset = stage_runner.get_dataset_split("train")
    eval_dataset = stage_runner.get_dataset_split("validation")
    calib_dataset = stage_runner.get_dataset_split("calibration")

    trainer = Trainer(
        model_init=get_session_model,
        teacher=teacher,
        recipe=recipe_args.recipe,
        recipe_args=recipe_args.recipe_args,
        args=training_args,
        model_args=model_args,
        data_args=data_args,
        train_dataset=train_dataset or calib_dataset,
        eval_dataset=eval_dataset,
        processing_class=processor,
        data_collator=data_args.data_collator,
    )

    # wrap model.save_pretrained
    if is_fsdp_model(model):
        modify_fsdp_model_save_pretrained(trainer, processor)
    else:
        modify_save_pretrained(model)

    stage_runner.trainer = trainer

    # alternating Training/One-shot
    if training_args.run_stages:
        checkpoint = None
        if last_checkpoint is not None:
            checkpoint = last_checkpoint
        stage_runner.run_sequential_stages(checkpoint)

        # exit immediately
        return
    # Training
    if training_args.do_train:
        checkpoint = None
        if training_args.resume_from_checkpoint is not None:
            checkpoint = training_args.resume_from_checkpoint
        elif last_checkpoint is not None:
            checkpoint = last_checkpoint
        stage_runner.train(checkpoint)

    # One Shot
    if training_args.do_oneshot:
        stage_runner.one_shot()

    # Evaluation
    if training_args.do_eval:
        stage_runner.evaluate()

    # Prediction
    if training_args.do_predict:
        stage_runner.predict()

    # save if model was provided as a string or custom output_dir was set

    if isinstance(model_args.model, str) or (
        training_args.output_dir
        != TrainingArguments.__dataclass_fields__["output_dir"].default
    ):
        model.save_pretrained(
            training_args.output_dir, save_compressed=model_args.save_compressed
        )
        if processor is not None:
            processor.save_pretrained(training_args.output_dir)

    # Clean up the CompressionSession before exit if requested
    if recipe_args.clear_sparse_session:
        reset_session()


if __name__ == "__main__":
    apply()<|MERGE_RESOLUTION|>--- conflicted
+++ resolved
@@ -272,11 +272,7 @@
 def initialize_processor_from_path(
     model_args: ModelArguments,
     model: PreTrainedModel,
-<<<<<<< HEAD
-    teacher: PreTrainedModel,
-=======
     teacher: Optional[PreTrainedModel] = None,
->>>>>>> 5c1d6bd1
 ) -> Processor:
     processor_src = model_args.processor or get_processor_name_from_model(
         model, teacher
