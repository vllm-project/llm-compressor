#!/usr/bin/env python
# coding=utf-8
# Copyright 2020 The HuggingFace Inc. team. All rights reserved.
#
# Licensed under the Apache License, Version 2.0 (the "License");
# you may not use this file except in compliance with the License.
# You may obtain a copy of the License at
#
#     http://www.apache.org/licenses/LICENSE-2.0
#
# Unless required by applicable law or agreed to in writing, software
# distributed under the License is distributed on an "AS IS" BASIS,
# WITHOUT WARRANTIES OR CONDITIONS OF ANY KIND, either express or implied.
# See the License for the specific language governing permissions and
# limitations under the License.

# Adapted from https://github.com/huggingface/transformers
# vllm-project: no copyright

import warnings
from pathlib import PosixPath

from compressed_tensors.utils.helpers import deprecated
from loguru import logger
from transformers import HfArgumentParser

from llmcompressor.args import (
    DatasetArguments,
    ModelArguments,
    RecipeArguments,
    TrainingArguments,
)
from llmcompressor.core import reset_session
from llmcompressor.pytorch.model_load.helpers import save_checkpoint
from llmcompressor.recipe import Recipe, StageRunType
from llmcompressor.transformers.finetune.runner import StageRunner
from llmcompressor.transformers.finetune.trainer import Trainer
from llmcompressor.transformers.sparsification.compressed_tensors_utils import (
    modify_save_pretrained,
    patch_tied_tensors_bug,
)
from llmcompressor.utils.fsdp.helpers import is_fsdp_model


def train(**kwargs):
    """
    CLI entrypoint for running training
    """
    model_args, dataset_args, recipe_args, training_args = parse_args(**kwargs)
    training_args.do_train = True
    main(model_args, dataset_args, recipe_args, training_args)


@deprecated(
    message=(
        "`from llmcompressor.transformers import oneshot` is deprecated, "
        "please use `from llmcompressor import oneshot`."
    )
)
def oneshot(**kwargs) -> None:
    from llmcompressor import oneshot

    oneshot(**kwargs)


def apply(**kwargs):
    """
    CLI entrypoint for any of training, oneshot
    """
    from llmcompressor.args import parse_args

    model_args, dataset_args, recipe_args, training_args, _ = parse_args(
        include_training_args=True, **kwargs
    )

    training_args.run_stages = True
    report_to = kwargs.get("report_to", None)
    if report_to is None:  # user didn't specify any reporters
        # get rid of the reporters inferred from hugging face
        training_args.report_to = []
    main(model_args, dataset_args, recipe_args, training_args)


def compress(**kwargs):
    apply(**kwargs)


def parse_args(**kwargs):
    """
    Parses kwargs by grouping into model, data or training arg groups:
        * model_args in
            src/llmcompressor/transformers/utils/arg_parser/model_args.py
        * dataset_args in
            src/llmcompressor/transformers/utils/arg_parser/dataset_args.py
        * recipe_args in
            src/llmcompressor/transformers/utils/arg_parser/recipe_args.py
        * training_args in
            src/llmcompressor/transformers/utils/arg_parser/training_args.py
    """
    parser = HfArgumentParser(
        (ModelArguments, DatasetArguments, RecipeArguments, TrainingArguments)
    )

    if not kwargs:
        parsed_args = parser.parse_args_into_dataclasses()
    else:
        parsed_args = parser.parse_dict(kwargs)

    model_args, dataset_args, recipe_args, training_args = parsed_args
    if recipe_args.recipe_args is not None:
        if not isinstance(recipe_args.recipe_args, dict):
            arg_dict = {}
            for recipe_arg in recipe_args.recipe_args:
                key, value = recipe_arg.split("=")
                arg_dict[key] = value
            recipe_args.recipe_args = arg_dict

    # raise depreciation warnings
    if dataset_args.remove_columns is not None:
        warnings.warn(
            "`remove_columns` argument is depreciated. When tokenizing datasets, all "
            "columns which are invalid inputs the tokenizer will be removed",
            DeprecationWarning,
        )

    # silently assign tokenizer to processor
    if model_args.tokenizer:
        if model_args.processor:
            raise ValueError("Cannot use both a tokenizer and processor")
        model_args.processor = model_args.tokenizer
    model_args.tokenizer = None

<<<<<<< HEAD
    return model_args, data_args, recipe_args, training_args


def initialize_model_from_path(
    model_args: ModelArguments,
    training_args: Optional[TrainingArguments] = None,
):
    # Load pretrained model
    # The .from_pretrained methods guarantee that only one local process can
    # concurrently download model & vocab.
    model_path = model_args.model
    config = AutoConfig.from_pretrained(
        model_args.config_name if model_args.config_name else model_path,
        cache_dir=model_args.cache_dir,
        revision=model_args.model_revision,
        use_auth_token=True if model_args.use_auth_token else None,
        tie_word_embeddings=model_args.tie_word_embeddings,
        trust_remote_code=model_args.trust_remote_code_model,
    )

    last_checkpoint = None
    teacher = None

    if training_args is not None:
        # Load teacher configuration if applicable
        teacher_config = (
            AutoConfig.from_pretrained(
                model_args.distill_teacher,
                use_auth_token=True if model_args.use_auth_token else None,
                tie_word_embeddings=model_args.tie_word_embeddings,
                trust_remote_code=model_args.trust_remote_code_model,
            )
            if model_args.distill_teacher
            else None
        )

        # Detect last checkpoint
        last_checkpoint = detect_last_checkpoint(training_args, model_args=model_args)

        # Set seed before initializing model
        set_seed(training_args.seed)

        # Initialize teacher model if teacher path is provided
        if model_args.distill_teacher is not None:
            teacher_device_map = (
                None
                if os.environ.get("ACCELERATE_USE_FSDP", "false") == "true"
                else "auto"
            )
            teacher_kwargs = {
                "config": teacher_config,
                "cache_dir": model_args.cache_dir,
                "use_auth_token": True if model_args.use_auth_token else None,
                "torch_dtype": parse_dtype(model_args.precision),
                "device_map": teacher_device_map,
                "trust_remote_code": model_args.trust_remote_code_model,
            }

            teacher = AutoModelForCausalLM.from_pretrained(
                model_args.distill_teacher,
                **teacher_kwargs,
            )
            if "sequence_length" in teacher_kwargs:
                teacher.seqlen = teacher_kwargs["sequence_length"]

    model_path = (
        last_checkpoint or model_args.model
        if hasattr(model_args, "model")
        else model_args.model_name_or_path
    )

    # Fallback to CPU if GPU requested and not available
    model_args.oneshot_device = fallback_to_cpu(model_args.oneshot_device)

    # Trainer handles device assignment for FSDP and training, don't do mapping here
    # if running oneshot outside of FSDP, apply user device settings

    fsdp_enabled = os.environ.get("ACCELERATE_USE_FSDP", "false") == "true"

    device_map = model_args.oneshot_device
    if not fsdp_enabled and training_args is not None and training_args.do_train:
        device_map = "auto"

    model_kwargs = {
        "config": config,
        "cache_dir": model_args.cache_dir,
        "revision": model_args.model_revision,
        "use_auth_token": True if model_args.use_auth_token else None,
        "torch_dtype": parse_dtype(model_args.precision),
        "device_map": device_map,
        "trust_remote_code": model_args.trust_remote_code_model,
    }

    # this calls from_pretrained under the hood so should be FSDP safe

    # optimized models must be decompressed to carry out oneshot/train/etc
    if is_model_ct_quantized_from_path(model_path):
        model_kwargs["quantization_config"] = CompressedTensorsConfig(
            run_compressed=False
        )

    model = AutoModelForCausalLM.from_pretrained(
        model_path,
        **model_kwargs,
    )
    if "sequence_length" in model_kwargs:
        model.seqlen = model_kwargs["sequence_length"]

    return model, teacher


def initialize_processor_from_path(
    model_args: ModelArguments,
    model: PreTrainedModel,
    teacher: Optional[PreTrainedModel] = None,
) -> Processor:
    processor_src = model_args.processor or get_processor_name_from_model(
        model, teacher
    )
    # The use_fast=True option is not currently supported safely in Transformers
    # See: https://github.com/huggingface/transformers/pull/34836#issuecomment-2491809727  # noqa: E501
    try:
        processor = AutoProcessor.from_pretrained(
            processor_src,
            cache_dir=model_args.cache_dir,
            use_fast=True,
            revision=model_args.model_revision,
            use_auth_token=True if model_args.use_auth_token else None,
            trust_remote_code=model_args.trust_remote_code_model,
        )
    except ValueError as exception:
        if "trust_remote_code=True" in exception.value:
            raise ValueError(
                f"The repository for {processor_src} contains custom code which must "
                "be executed to correctly load the tokenizer/processor. You can "
                f"inspect the repository content at https://hf.co/{processor_src}.\n"
                "Please pass the argument `trust_remote_code_model=True`."
            )

        logger.debug("Could not load fast processor, loading slow processor instead")
        processor = AutoProcessor.from_pretrained(
            processor_src,
            cache_dir=model_args.cache_dir,
            use_fast=False,
            revision=model_args.model_revision,
            use_auth_token=True if model_args.use_auth_token else None,
            trust_remote_code=model_args.trust_remote_code_model,
        )

    return processor
=======
    return model_args, dataset_args, recipe_args, training_args
>>>>>>> 2a595541


def main(
    model_args: ModelArguments,
    dataset_args: DatasetArguments,
    recipe_args: RecipeArguments,
    training_args: TrainingArguments,
):
    """
    Main entrypoint for finetuning text generation models. A model can be loaded from
    Hugging Face or disk, and resuming training from a checkpoint is supported.

    Lifecycle:
        - SparseAutoModel.text_generation_from_pretrained if model provided as
            string for model and teacher
        - AutoTokenizer.from_pretrained() if tokenizer provided as
            string for tokenizer
        - StageRunner.populate_datasets()
        - Trainer()
            - SessionMixIn()
            - HFTransformersTrainer()
        - StageRunner.train() and/or  oneshot()


    :param model_args: Arguments pertaining to which model/config/tokenizer we are
    going to fine-tune from
    :param dataset_args: Arguments pertaining to what data we are
        going to input our model for training
    :param training_args: Arguments pertaining to training loop configuration
    """
    from llmcompressor.args import TrainingArguments
    from llmcompressor.entrypoints.utils import (
        initialize_model_from_path,
        initialize_processor_from_path,
    )

    # Temporary warning, to be removed
    if model_args.tie_word_embeddings is True:
        logger.warning(
            "The tie_word_embeddings flag is by default set to False. "
            "This guarantees that the one-shot algorithm saves the final "
            "weights without errors. Detected tie_word_embeddings=True. "
            "This may cause issues with the one-shot algorithm on save. "
        )

    # Setup based on stage types if running stage mode
    if training_args.run_stages and recipe_args.recipe is not None:
        recipe_obj = Recipe.create_instance(recipe_args.recipe)
        for stage in recipe_obj.stages:
            run_type = stage.infer_run_type()
            if run_type is StageRunType.ONESHOT:
                training_args.do_oneshot = True
            elif run_type is StageRunType.TRAIN:
                training_args.do_train = True

    # Summary on each process
    logger.warning(
        f"Process rank: {training_args.local_rank}, device: {training_args.device}, "
        f"n_gpu: {training_args.n_gpu}, "
        f"distributed training: {bool(training_args.local_rank != -1)}, "
        f"16-bits training: {training_args.fp16}"
    )
    logger.info(f"Training parameters {training_args}")

    # Detecting last checkpoint.
    last_checkpoint = None
    teacher = model_args.distill_teacher
    # distill TODO: support for different processor for teacher?

    model = model_args.model
    if isinstance(model, str) or isinstance(model, PosixPath):
        model, teacher = initialize_model_from_path(
            model_args,
            training_args,
        )
    # patch a shared tensor bug in HF transformers
    # https://github.com/huggingface/transformers/issues/33689
    patch_tied_tensors_bug(model)

    if teacher is not None:
        teacher.eval()

    processor = model_args.processor
    if isinstance(processor, str) or processor is None:
        processor = initialize_processor_from_path(model_args, model, teacher)

    # Load datasets
    stage_runner = StageRunner(
        model_args=model_args,
        dataset_args=dataset_args,
        training_args=training_args,
        recipe_args=recipe_args,
    )
    add_labels = training_args.do_train or training_args.run_stages
    stage_runner.populate_datasets(processor=processor, add_labels=add_labels)
    train_dataset = stage_runner.get_dataset_split("train")
    calib_dataset = stage_runner.get_dataset_split("calibration")

    trainer = Trainer(
        model_init=lambda: model,
        teacher=teacher,
        recipe=recipe_args.recipe,
        recipe_args=recipe_args.recipe_args,
        args=training_args,
        model_args=model_args,
        dataset_args=dataset_args,
        train_dataset=train_dataset or calib_dataset,
        processing_class=processor,
        data_collator=dataset_args.data_collator,
    )

    # wrap model.save_pretrained
    if is_fsdp_model(model):
        raise NotImplementedError(
            "FSDP models are not supported in the current release but will be "
            "suported in future releases of LLM Compressor"
        )
    else:
        modify_save_pretrained(model)

    stage_runner.trainer = trainer

    # alternating Training/One-shot
    if training_args.run_stages:
        checkpoint = None
        if last_checkpoint is not None:
            checkpoint = last_checkpoint
        stage_runner.run_sequential_stages(model, checkpoint)

        # exit immediately
        return

    # Training
    if training_args.do_train:
        checkpoint = None
        if training_args.resume_from_checkpoint is not None:
            checkpoint = training_args.resume_from_checkpoint
        elif last_checkpoint is not None:
            checkpoint = last_checkpoint
        stage_runner.train(checkpoint)

    # save if model was provided as a string or custom output_dir was set
    if isinstance(model_args.model, str) or (
        training_args.output_dir
        != TrainingArguments.__dataclass_fields__["output_dir"].default
        and trainer.accelerator.is_main_process
    ):
        save_checkpoint(
            save_path=training_args.output_dir,
            model=model,
            processor=processor,
            save_safetensors=True,
            save_compressed=model_args.save_compressed,
        )
    trainer.accelerator.wait_for_everyone()

    # Clean up the CompressionSession before exit if requested
    if recipe_args.clear_sparse_session:
        reset_session()


if __name__ == "__main__":
    apply()<|MERGE_RESOLUTION|>--- conflicted
+++ resolved
@@ -130,160 +130,7 @@
         model_args.processor = model_args.tokenizer
     model_args.tokenizer = None
 
-<<<<<<< HEAD
-    return model_args, data_args, recipe_args, training_args
-
-
-def initialize_model_from_path(
-    model_args: ModelArguments,
-    training_args: Optional[TrainingArguments] = None,
-):
-    # Load pretrained model
-    # The .from_pretrained methods guarantee that only one local process can
-    # concurrently download model & vocab.
-    model_path = model_args.model
-    config = AutoConfig.from_pretrained(
-        model_args.config_name if model_args.config_name else model_path,
-        cache_dir=model_args.cache_dir,
-        revision=model_args.model_revision,
-        use_auth_token=True if model_args.use_auth_token else None,
-        tie_word_embeddings=model_args.tie_word_embeddings,
-        trust_remote_code=model_args.trust_remote_code_model,
-    )
-
-    last_checkpoint = None
-    teacher = None
-
-    if training_args is not None:
-        # Load teacher configuration if applicable
-        teacher_config = (
-            AutoConfig.from_pretrained(
-                model_args.distill_teacher,
-                use_auth_token=True if model_args.use_auth_token else None,
-                tie_word_embeddings=model_args.tie_word_embeddings,
-                trust_remote_code=model_args.trust_remote_code_model,
-            )
-            if model_args.distill_teacher
-            else None
-        )
-
-        # Detect last checkpoint
-        last_checkpoint = detect_last_checkpoint(training_args, model_args=model_args)
-
-        # Set seed before initializing model
-        set_seed(training_args.seed)
-
-        # Initialize teacher model if teacher path is provided
-        if model_args.distill_teacher is not None:
-            teacher_device_map = (
-                None
-                if os.environ.get("ACCELERATE_USE_FSDP", "false") == "true"
-                else "auto"
-            )
-            teacher_kwargs = {
-                "config": teacher_config,
-                "cache_dir": model_args.cache_dir,
-                "use_auth_token": True if model_args.use_auth_token else None,
-                "torch_dtype": parse_dtype(model_args.precision),
-                "device_map": teacher_device_map,
-                "trust_remote_code": model_args.trust_remote_code_model,
-            }
-
-            teacher = AutoModelForCausalLM.from_pretrained(
-                model_args.distill_teacher,
-                **teacher_kwargs,
-            )
-            if "sequence_length" in teacher_kwargs:
-                teacher.seqlen = teacher_kwargs["sequence_length"]
-
-    model_path = (
-        last_checkpoint or model_args.model
-        if hasattr(model_args, "model")
-        else model_args.model_name_or_path
-    )
-
-    # Fallback to CPU if GPU requested and not available
-    model_args.oneshot_device = fallback_to_cpu(model_args.oneshot_device)
-
-    # Trainer handles device assignment for FSDP and training, don't do mapping here
-    # if running oneshot outside of FSDP, apply user device settings
-
-    fsdp_enabled = os.environ.get("ACCELERATE_USE_FSDP", "false") == "true"
-
-    device_map = model_args.oneshot_device
-    if not fsdp_enabled and training_args is not None and training_args.do_train:
-        device_map = "auto"
-
-    model_kwargs = {
-        "config": config,
-        "cache_dir": model_args.cache_dir,
-        "revision": model_args.model_revision,
-        "use_auth_token": True if model_args.use_auth_token else None,
-        "torch_dtype": parse_dtype(model_args.precision),
-        "device_map": device_map,
-        "trust_remote_code": model_args.trust_remote_code_model,
-    }
-
-    # this calls from_pretrained under the hood so should be FSDP safe
-
-    # optimized models must be decompressed to carry out oneshot/train/etc
-    if is_model_ct_quantized_from_path(model_path):
-        model_kwargs["quantization_config"] = CompressedTensorsConfig(
-            run_compressed=False
-        )
-
-    model = AutoModelForCausalLM.from_pretrained(
-        model_path,
-        **model_kwargs,
-    )
-    if "sequence_length" in model_kwargs:
-        model.seqlen = model_kwargs["sequence_length"]
-
-    return model, teacher
-
-
-def initialize_processor_from_path(
-    model_args: ModelArguments,
-    model: PreTrainedModel,
-    teacher: Optional[PreTrainedModel] = None,
-) -> Processor:
-    processor_src = model_args.processor or get_processor_name_from_model(
-        model, teacher
-    )
-    # The use_fast=True option is not currently supported safely in Transformers
-    # See: https://github.com/huggingface/transformers/pull/34836#issuecomment-2491809727  # noqa: E501
-    try:
-        processor = AutoProcessor.from_pretrained(
-            processor_src,
-            cache_dir=model_args.cache_dir,
-            use_fast=True,
-            revision=model_args.model_revision,
-            use_auth_token=True if model_args.use_auth_token else None,
-            trust_remote_code=model_args.trust_remote_code_model,
-        )
-    except ValueError as exception:
-        if "trust_remote_code=True" in exception.value:
-            raise ValueError(
-                f"The repository for {processor_src} contains custom code which must "
-                "be executed to correctly load the tokenizer/processor. You can "
-                f"inspect the repository content at https://hf.co/{processor_src}.\n"
-                "Please pass the argument `trust_remote_code_model=True`."
-            )
-
-        logger.debug("Could not load fast processor, loading slow processor instead")
-        processor = AutoProcessor.from_pretrained(
-            processor_src,
-            cache_dir=model_args.cache_dir,
-            use_fast=False,
-            revision=model_args.model_revision,
-            use_auth_token=True if model_args.use_auth_token else None,
-            trust_remote_code=model_args.trust_remote_code_model,
-        )
-
-    return processor
-=======
     return model_args, dataset_args, recipe_args, training_args
->>>>>>> 2a595541
 
 
 def main(
