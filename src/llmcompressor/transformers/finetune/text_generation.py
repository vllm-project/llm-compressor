#!/usr/bin/env python
# coding=utf-8
# Copyright 2020 The HuggingFace Inc. team. All rights reserved.
#
# Licensed under the Apache License, Version 2.0 (the "License");
# you may not use this file except in compliance with the License.
# You may obtain a copy of the License at
#
#     http://www.apache.org/licenses/LICENSE-2.0
#
# Unless required by applicable law or agreed to in writing, software
# distributed under the License is distributed on an "AS IS" BASIS,
# WITHOUT WARRANTIES OR CONDITIONS OF ANY KIND, either express or implied.
# See the License for the specific language governing permissions and
# limitations under the License.

# Adapted from https://github.com/huggingface/transformers
# vllm-project: no copyright

import os
import warnings
from pathlib import PosixPath
from typing import Optional

from compressed_tensors.utils.helpers import deprecated
from loguru import logger
from transformers import (
    AutoConfig,
    AutoModelForCausalLM,
    AutoProcessor,
    HfArgumentParser,
    PreTrainedModel,
    set_seed,
)
from transformers.utils.quantization_config import CompressedTensorsConfig

from llmcompressor.args import (
    DatasetArguments,
    ModelArguments,
    RecipeArguments,
    TrainingArguments,
)
from llmcompressor.core import pre_initialize_structure, reset_session
from llmcompressor.pytorch.model_load.helpers import (
    fallback_to_cpu,
    get_session_model,
    initialize_recipe,
    parse_dtype,
)
from llmcompressor.recipe import Recipe, StageRunType
from llmcompressor.transformers.finetune.runner import StageRunner
from llmcompressor.transformers.finetune.trainer import Trainer
from llmcompressor.transformers.sparsification.compressed_tensors_utils import (
    modify_fsdp_model_save_pretrained,
    modify_save_pretrained,
    patch_tied_tensors_bug,
)
from llmcompressor.transformers.sparsification.sparse_model import (
    get_processor_name_from_model,
)
from llmcompressor.transformers.utils.helpers import (
    detect_last_checkpoint,
    is_model_ct_quantized_from_path,
)
from llmcompressor.typing import Processor
from llmcompressor.utils.fsdp.helpers import is_fsdp_model


def train(**kwargs):
    """
    CLI entrypoint for running training
    """
    model_args, data_args, recipe_args, training_args = parse_args(**kwargs)
    training_args.do_train = True
    main(model_args, data_args, recipe_args, training_args)


<<<<<<< HEAD
def oneshot(**kwargs):
    """
    CLI entrypoint for running oneshot calibration
    """
    # TODO: Get rid of training args when Oneshot refactor comes in
    model_args, data_args, recipe_args, training_args = parse_args(**kwargs)
    training_args.do_oneshot = True

    main(model_args, data_args, recipe_args, training_args)

=======
def eval(**kwargs):
    """
    CLI entrypoint for running evaluation
    """
    model_args, data_args, recipe_args, training_args = parse_args(**kwargs)
    training_args.do_eval = True
    main(model_args, data_args, recipe_args, training_args)


@deprecated(
    message=(
        "`from llmcompressor.transformers import oneshot` is deprecated, "
        "please use `from llmcompressor import oneshot`."
    )
)
def oneshot(**kwargs) -> None:
    from llmcompressor import oneshot
>>>>>>> 865364f8

    oneshot(**kwargs)


def apply(**kwargs):
    """
    CLI entrypoint for any of training, predict or oneshot
    """
    report_to = kwargs.get("report_to", None)
    model_args, data_args, recipe_args, training_args = parse_args(**kwargs)

    training_args.run_stages = True
    if report_to is None:  # user didn't specify any reporters
        # get rid of the reporters inferred from hugging face
        training_args.report_to = []
    main(model_args, data_args, recipe_args, training_args)


def compress(**kwargs):
    apply(**kwargs)


def parse_args(**kwargs):
    """
    Parses kwargs by grouping into model, data or training arg groups:
        * model_args in
            src/llmcompressor/transformers/utils/arg_parser/model_args.py
        * data_args in
            src/llmcompressor/transformers/utils/arg_parser/data_args.py
        * recipe_args in
            src/llmcompressor/transformers/utils/arg_parser/recipe_args.py
        * training_args in
            src/llmcompressor/transformers/utils/arg_parser/training_args.py

    """
    parser = HfArgumentParser(
        (ModelArguments, DatasetArguments, RecipeArguments, TrainingArguments)
    )

    if not kwargs:
        parsed_args = parser.parse_args_into_dataclasses()
    else:
        parsed_args = parser.parse_dict(kwargs)

    model_args, data_args, recipe_args, training_args = parsed_args
    if recipe_args.recipe_args is not None:
        if not isinstance(recipe_args.recipe_args, dict):
            arg_dict = {}
            for recipe_arg in recipe_args.recipe_args:
                key, value = recipe_arg.split("=")
                arg_dict[key] = value
            recipe_args.recipe_args = arg_dict

    # raise depreciation warnings
    if data_args.remove_columns is not None:
        warnings.warn(
            "`remove_columns` argument is depreciated. When tokenizing datasets, all "
            "columns which are invalid inputs the tokenizer will be removed",
            DeprecationWarning,
        )

    # silently assign tokenizer to processor
    if model_args.tokenizer:
        if model_args.processor:
            raise ValueError("Cannot use both a tokenizer and processor")
        model_args.processor = model_args.tokenizer
    model_args.tokenizer = None

    return model_args, data_args, recipe_args, training_args


def initialize_model_from_path(
    model_args: ModelArguments,
    training_args: Optional[TrainingArguments] = None,
):
    # Load pretrained model
    # The .from_pretrained methods guarantee that only one local process can
    # concurrently download model & vocab.
    model_path = model_args.model
    config = AutoConfig.from_pretrained(
        model_args.config_name if model_args.config_name else model_path,
        cache_dir=model_args.cache_dir,
        revision=model_args.model_revision,
        use_auth_token=True if model_args.use_auth_token else None,
        tie_word_embeddings=model_args.tie_word_embeddings,
        trust_remote_code=model_args.trust_remote_code_model,
    )

    last_checkpoint = None
    teacher = None

    if training_args is not None:
        # Load teacher configuration if applicable
        teacher_config = (
            AutoConfig.from_pretrained(
                model_args.distill_teacher,
                use_auth_token=True if model_args.use_auth_token else None,
                tie_word_embeddings=model_args.tie_word_embeddings,
                trust_remote_code=model_args.trust_remote_code_model,
            )
            if model_args.distill_teacher
            else None
        )

        # Detect last checkpoint
        last_checkpoint = detect_last_checkpoint(training_args, model_args=model_args)

        # Set seed before initializing model
        set_seed(training_args.seed)

        # Initialize teacher model if teacher path is provided
        if model_args.distill_teacher is not None:
            teacher_device_map = (
                None
                if os.environ.get("ACCELERATE_USE_FSDP", "false") == "true"
                else "auto"
            )
            teacher_kwargs = {
                "config": teacher_config,
                "cache_dir": model_args.cache_dir,
                "use_auth_token": True if model_args.use_auth_token else None,
                "torch_dtype": parse_dtype(model_args.precision),
                "device_map": teacher_device_map,
                "trust_remote_code": model_args.trust_remote_code_model,
            }

            teacher = AutoModelForCausalLM.from_pretrained(
                model_args.distill_teacher,
                **teacher_kwargs,
            )
            if "sequence_length" in teacher_kwargs:
                teacher.seqlen = teacher_kwargs["sequence_length"]

    model_path = (
        last_checkpoint or model_args.model
        if hasattr(model_args, "model")
        else model_args.model_name_or_path
    )

    # Fallback to CPU if GPU requested and not available
    model_args.oneshot_device = fallback_to_cpu(model_args.oneshot_device)

    # Trainer handles device assignment for FSDP and training, don't do mapping here
    # if running oneshot outside of FSDP, apply user device settings

    fsdp_enabled = os.environ.get("ACCELERATE_USE_FSDP", "false") == "true"

    device_map = model_args.oneshot_device
    if not fsdp_enabled and training_args is not None and training_args.do_train:
        device_map = "auto"

    model_kwargs = {
        "config": config,
        "cache_dir": model_args.cache_dir,
        "revision": model_args.model_revision,
        "use_auth_token": True if model_args.use_auth_token else None,
        "torch_dtype": parse_dtype(model_args.precision),
        "device_map": device_map,
        "trust_remote_code": model_args.trust_remote_code_model,
    }

    # this calls from_pretrained under the hood so should be FSDP safe

    # optimized models must be decompressed to carry out oneshot/train/etc
    if is_model_ct_quantized_from_path(model_path):
        model_kwargs["quantization_config"] = CompressedTensorsConfig(
            run_compressed=False
        )

    model = AutoModelForCausalLM.from_pretrained(
        model_path,
        **model_kwargs,
    )
    if "sequence_length" in model_kwargs:
        model.seqlen = model_kwargs["sequence_length"]

    return model, teacher


def initialize_processor_from_path(
    model_args: ModelArguments,
    model: PreTrainedModel,
    teacher: Optional[PreTrainedModel] = None,
) -> Processor:
    processor_src = model_args.processor or get_processor_name_from_model(
        model, teacher
    )
    # The use_fast=True option is not currently supported safely in Transformers
    # See: https://github.com/huggingface/transformers/pull/34836#issuecomment-2491809727  # noqa: E501
    try:
        processor = AutoProcessor.from_pretrained(
            processor_src,
            cache_dir=model_args.cache_dir,
            use_fast=True,
            revision=model_args.model_revision,
            use_auth_token=True if model_args.use_auth_token else None,
            trust_remote_code=model_args.trust_remote_code_model,
        )
    except Exception:
        logger.debug("Could not load fast processor, loading slow processor instead")
        processor = AutoProcessor.from_pretrained(
            processor_src,
            cache_dir=model_args.cache_dir,
            use_fast=False,
            revision=model_args.model_revision,
            use_auth_token=True if model_args.use_auth_token else None,
            trust_remote_code=model_args.trust_remote_code_model,
        )

    return processor


def main(
    model_args: ModelArguments,
    data_args: DatasetArguments,
    recipe_args: RecipeArguments,
    training_args: TrainingArguments,
):
    """
    Main entrypoint for finetuning text generation models. A model can be loaded from
    Hugging Face or disk, and resuming training from a checkpoint is supported.

    Lifecycle:
        - SparseAutoModel.text_generation_from_pretrained if model provided as
            string for model and teacher
        - AutoTokenizer.from_pretrained() if tokenizer provided as
            string for tokenizer
        - StageRunner.populate_datasets()
        - Trainer()
            - SessionMixIn()
            - HFTransformersTrainer()
        - StageRunner.train() and/or predict() and/or oneshot()

    :param model_args: Arguments pertaining to which model/config/tokenizer we are
    going to fine-tune from
    :param data_args: Arguments pertaining to what data we are going to input our model
    for training
    :param training_args: Arguments pertaining to training loop configuration
    """

    # Temporary warning, to be removed
    if model_args.tie_word_embeddings is True:
        logger.warning(
            "The tie_word_embeddings flag is by default set to False. "
            "This guarantees that the one-shot algorithm saves the final "
            "weights without errors. Detected tie_word_embeddings=True. "
            "This may cause issues with the one-shot algorithm on save. "
        )

    # Setup based on stage types if running stage mode
    if training_args.run_stages and recipe_args.recipe is not None:
        recipe_obj = Recipe.create_instance(recipe_args.recipe)
        for stage in recipe_obj.stages:
            run_type = stage.infer_run_type()
            if run_type is StageRunType.ONESHOT:
                training_args.do_oneshot = True
            elif run_type is StageRunType.TRAIN:
                training_args.do_train = True

    # Summary on each process
    logger.warning(
        f"Process rank: {training_args.local_rank}, device: {training_args.device}, "
        f"n_gpu: {training_args.n_gpu}, "
        f"distributed training: {bool(training_args.local_rank != -1)}, "
        f"16-bits training: {training_args.fp16}"
    )
    logger.info(f"Training parameters {training_args}")

    # Detecting last checkpoint.
    last_checkpoint = None
    teacher = model_args.distill_teacher
    # distill TODO: support for different processor for teacher?

    model = model_args.model
    if isinstance(model, str) or isinstance(model, PosixPath):
        model, teacher = initialize_model_from_path(
            model_args,
            training_args,
        )
    # patch a shared tensor bug in HF transformers
    # https://github.com/huggingface/transformers/issues/33689
    patch_tied_tensors_bug(model)

    if teacher is not None:
        teacher.eval()

    processor = model_args.processor
    if isinstance(processor, str) or processor is None:
        processor = initialize_processor_from_path(model_args, model, teacher)

    pre_initialize_structure(model=model)

    # initialize session manager
    initialize_recipe(model, None)

    # Load datasets
    stage_runner = StageRunner(
        model_args=model_args,
        data_args=data_args,
        training_args=training_args,
        recipe_args=recipe_args,
    )
    add_labels = training_args.do_train or training_args.run_stages
    stage_runner.populate_datasets(processor=processor, add_labels=add_labels)
    train_dataset = stage_runner.get_dataset_split("train")
    calib_dataset = stage_runner.get_dataset_split("calibration")

    trainer = Trainer(
        model_init=get_session_model,
        teacher=teacher,
        recipe=recipe_args.recipe,
        recipe_args=recipe_args.recipe_args,
        args=training_args,
        model_args=model_args,
        data_args=data_args,
        train_dataset=train_dataset or calib_dataset,
        processing_class=processor,
        data_collator=data_args.data_collator,
    )

    # wrap model.save_pretrained
    if is_fsdp_model(model):
        modify_fsdp_model_save_pretrained(trainer, processor)
    else:
        modify_save_pretrained(model)

    stage_runner.trainer = trainer

    # alternating Training/One-shot
    if training_args.run_stages:
        checkpoint = None
        if last_checkpoint is not None:
            checkpoint = last_checkpoint
        stage_runner.run_sequential_stages(checkpoint)

        # exit immediately
        return
    # Training
    if training_args.do_train:
        checkpoint = None
        if training_args.resume_from_checkpoint is not None:
            checkpoint = training_args.resume_from_checkpoint
        elif last_checkpoint is not None:
            checkpoint = last_checkpoint
        stage_runner.train(checkpoint)

<<<<<<< HEAD
    # One Shot
    if training_args.do_oneshot:
        stage_runner.one_shot()
=======
    # Evaluation
    if training_args.do_eval:
        stage_runner.evaluate()
>>>>>>> 865364f8

    # Prediction
    if training_args.do_predict:
        stage_runner.predict()

    # save if model was provided as a string or custom output_dir was set

    if isinstance(model_args.model, str) or (
        training_args.output_dir
        != TrainingArguments.__dataclass_fields__["output_dir"].default
    ):
        model.save_pretrained(
            training_args.output_dir, save_compressed=model_args.save_compressed
        )
        if processor is not None:
            processor.save_pretrained(training_args.output_dir)

    # Clean up the CompressionSession before exit if requested
    if recipe_args.clear_sparse_session:
        reset_session()


if __name__ == "__main__":
    apply()<|MERGE_RESOLUTION|>--- conflicted
+++ resolved
@@ -75,18 +75,6 @@
     main(model_args, data_args, recipe_args, training_args)
 
 
-<<<<<<< HEAD
-def oneshot(**kwargs):
-    """
-    CLI entrypoint for running oneshot calibration
-    """
-    # TODO: Get rid of training args when Oneshot refactor comes in
-    model_args, data_args, recipe_args, training_args = parse_args(**kwargs)
-    training_args.do_oneshot = True
-
-    main(model_args, data_args, recipe_args, training_args)
-
-=======
 def eval(**kwargs):
     """
     CLI entrypoint for running evaluation
@@ -104,8 +92,6 @@
 )
 def oneshot(**kwargs) -> None:
     from llmcompressor import oneshot
->>>>>>> 865364f8
-
     oneshot(**kwargs)
 
 
@@ -451,16 +437,6 @@
             checkpoint = last_checkpoint
         stage_runner.train(checkpoint)
 
-<<<<<<< HEAD
-    # One Shot
-    if training_args.do_oneshot:
-        stage_runner.one_shot()
-=======
-    # Evaluation
-    if training_args.do_eval:
-        stage_runner.evaluate()
->>>>>>> 865364f8
-
     # Prediction
     if training_args.do_predict:
         stage_runner.predict()
