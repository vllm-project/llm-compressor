--- conflicted
+++ resolved
@@ -234,11 +234,7 @@
     )
 
     # Fallback to CPU if GPU requested and not available
-<<<<<<< HEAD
     model_args.oneshot_device = fallback_to_cpu(model_args.oneshot_device)
-=======
-    training_args.oneshot_device = fallback_to_cpu(model_args.oneshot_device)
->>>>>>> e604f41b
 
     # Trainer handles device assignment for FSDP and training, don't do mapping here
     # if running oneshot outside of FSDP, apply user device settings
