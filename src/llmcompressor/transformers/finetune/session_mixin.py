--- conflicted
+++ resolved
@@ -405,25 +405,6 @@
 
         return output
 
-<<<<<<< HEAD
-    def evaluate(self, *args, **kwargs):
-        """
-        Run a sparsification evaluation cycle.
-        Runs initialize_structure for the sparse session before calling
-        super().evaluate() and finalization of the session after.
-        :param args: positional args to pass to super().evaluate()
-        :param kwargs: keyword args to pass to super().evaluate()
-        :return: the output from super.evaluate()
-        """
-        self.initialize_structure()
-
-        output = super().evaluate(*args, **kwargs)
-        self.finalize_session()
-
-        return output
-
-=======
->>>>>>> ffd3ef96
     def predict(self, *args, **kwargs):
         """
         Run a sparsification prediction cycle.
