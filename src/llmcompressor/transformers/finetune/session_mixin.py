--- conflicted
+++ resolved
@@ -178,28 +178,6 @@
 
         torch.cuda.empty_cache()
 
-<<<<<<< HEAD
-=======
-    def initialize_structure(self, stage: Optional[str] = None):
-        """
-        Initialize any recipe structural changes such as quantization on the model,
-        return immediately if session has already been initialized
-        :param stage: Optional stage of recipe to run, or None to run all stages
-        """
-        session = active_session()
-        if session.lifecycle.initialized_:
-            return False
-
-        pre_initialize_structure(
-            model=self.model,
-            recipe=self.recipe,
-            recipe_stage=stage,
-            recipe_args=self.recipe_args,
-        )
-        logger.info(f"Initialized LLM Compressor structure from recipe {self.recipe}")
-        torch.cuda.empty_cache()
-
->>>>>>> 0a2642bb
     def finalize_session(self):
         """
         Wrap up training by finalizing all modifiers initialized in the current session
@@ -412,12 +390,6 @@
     def evaluate(self, *args, **kwargs):
         """
         Run a sparsification evaluation cycle.
-<<<<<<< HEAD
-
-=======
-        Runs initialize_structure for the sparse session before calling
-        super().evaluate() and finalization of the session after.
->>>>>>> 0a2642bb
         :param args: positional args to pass to super().evaluate()
         :param kwargs: keyword args to pass to super().evaluate()
         :return: the output from super.evaluate()
@@ -432,21 +404,11 @@
     def predict(self, *args, **kwargs):
         """
         Run a sparsification prediction cycle.
-<<<<<<< HEAD
-
-=======
-        Runs initialize_structure for the sparse session before calling
-        super().predict() and finalization of the session after.
->>>>>>> 0a2642bb
         :param args: positional args to pass to super().predict()
         :param kwargs: keyword args to pass to super().predict()
         :return: the output from super.predict()
         """
-<<<<<<< HEAD
         # TODO remove
-=======
-        self.initialize_structure()
->>>>>>> 0a2642bb
 
         output = super().predict(*args, **kwargs)
         self.finalize_session()
@@ -496,10 +458,7 @@
             self.model.prepare_for_save()  # TODO: move to finalize
 
         # save checkpoint
-<<<<<<< HEAD
-=======
         self.save_state()
->>>>>>> 0a2642bb
         if self.accelerator.is_main_process:
             processor = getattr(self, "processing_class", self.tokenizer)
             save_checkpoint(
