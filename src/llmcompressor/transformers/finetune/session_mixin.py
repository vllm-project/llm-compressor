--- conflicted
+++ resolved
@@ -428,33 +428,6 @@
 
         return output
 
-<<<<<<< HEAD
-=======
-    def one_shot(
-        self, calibration_data: Optional[DataLoader] = None, stage: Optional[str] = None
-    ):
-        """
-        Run oneshot calibration on the active model
-        :param stage: which stage of the recipe to run, or None to run whole recipe
-        :param calib_data: dataloader of calibration data
-        """
-        apply(
-            recipe=self.recipe,
-            recipe_stage=stage,
-            recipe_args=self.recipe_args,
-            model=self.model,
-            calib_data=calibration_data,
-            start=-1,
-            copy_data=False,
-            accelerator=self.accelerator,
-            min_tokens_per_module=self.min_tokens_per_module,
-        )
-
-        # log model sparsity
-        # self.maybe_log_model_sparsification()
-        self.accelerator.wait_for_everyone()
-
->>>>>>> 74150cb9
     def save_model(self, output_dir: str, _internal_call=False, _is_oneshot=False):
         """
         Override of the save_model function and expects it to exist in the parent.
