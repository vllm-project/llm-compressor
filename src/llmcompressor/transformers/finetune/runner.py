import math
import os
import re
from typing import List, Optional

import torch
from loguru import logger
from torch.utils.data import Dataset

from llmcompressor.args import (
    DatasetArguments,
    ModelArguments,
    RecipeArguments,
    TrainingArguments,
)
from llmcompressor.core import active_session
from llmcompressor.pytorch.model_load.helpers import (
    get_completed_stages,
    get_session_model,
    save_checkpoint,
    save_completed_stages,
)
from llmcompressor.recipe import Recipe, StageRunType
from llmcompressor.transformers.finetune.data import TextGenerationDataset
from llmcompressor.transformers.finetune.data.data_helpers import (
    format_calibration_data,
    make_dataset_splits,
)
from llmcompressor.typing import Processor
<<<<<<< HEAD
from llmcompressor.utils.fsdp.helpers import is_fsdp_model
=======
from llmcompressor.utils.fsdp.helpers import save_model_and_recipe
>>>>>>> d810e4ab


class StageRunner:
    """
    Launcher class for train, and one_shot flows. Manages data splits for each
    flow and configurations. In the future this class will also handle alternating
    between the different flows

    LifeCycle
        - populate_datasets()
        - set_trainer()
        - train()

    :param model_args: Arguments pertaining to model/config/processor
    :param data_args: Arguments pertaining to what data to use for different flows
    :param training_args: Arguments pertaining to training loop configuration
    :model: unwrapped model to run flows on
    """

    def __init__(
        self,
        data_args: "DatasetArguments",
        model_args: "ModelArguments",
        training_args: "TrainingArguments",
        recipe_args: "RecipeArguments",
    ):
        self._data_args = data_args
        self._model_args = model_args
        self._training_args = training_args
        self._recipe_args = recipe_args

        self.datasets = {}
        self.trainer = None
        self.processor = None
        self.parent_output_dir = self._training_args.output_dir
        self._output_dir = self._training_args.output_dir

    def populate_datasets(self, processor: Processor, add_labels: bool = True):
        """
        Loads datasets for each flow based on data_args, stores a Dataset for each
        enabled flow in self.datasets

        :param processor: processor or tokenizer to use for dataset tokenization
        :param add_labels: if True, add labels column to dataset splits
        """
        if self._data_args.dataset is None:
            self.processor = self._model_args.processor
            logger.info(
                "Running oneshot without calibration data. This is expected for "
                "weight-only and dynamic quantization"
            )
            return

        splits = self._data_args.splits
        tokenized_datasets = {}

        def _get_split_name(inp_str):
            # strip out split name, for ex train[60%:] -> train
            match = re.match(r"(\w*)\[.*\]", inp_str)
            if match is not None:
                return match.group(1)
            return inp_str

        if splits is None:
            splits = {"all": None}
        elif isinstance(splits, str):
            splits = {_get_split_name(splits): splits}
        elif isinstance(splits, List):
            splits = {_get_split_name(s): s for s in splits}

        # default to custom dataset if dataset provided isn't a string
        registry_id = (
            self._data_args.dataset
            if isinstance(self._data_args.dataset, str)
            else "custom"
        )
        for split_name, split_str in splits.items():
            dataset = self._data_args.dataset
            if hasattr(dataset, "column_names") and "input_ids" in dataset.column_names:
                # dataset is already tokenized
                tokenized_datasets[split_name] = dataset
            else:
                # dataset needs to be tokenized
                dataset_manager = TextGenerationDataset.load_from_registry(
                    registry_id,
                    data_args=self._data_args,
                    split=split_str,
                    processor=processor,
                )
                tokenized_datasets[split_name] = dataset_manager(add_labels=add_labels)

        self.datasets = make_dataset_splits(
            tokenized_datasets,
            do_train=self._training_args.do_train,
            do_oneshot=self._training_args.do_oneshot,
        )

    def get_dataset_split(self, split_name: str) -> Dataset:
        """
        Retrieve a dataset split by name

        :param split_name: name of dataset split to return
        :return: dataset split labeled by split_name
        """
        return self.datasets.get(split_name, None)

    def train(self, checkpoint: str, stage: Optional[str] = None):
        """
        Run trainer's training loop on train_dataset, saving the resulting model to
        output_dir

        :param checkpoint: Optional checkpoint to resume from
        :param stage: which stage of the recipe to run, or None to run whole recipe
        """
        logger.info("*** Train ***")
        train_result = self.trainer.train(
            resume_from_checkpoint=checkpoint, stage=stage
        )
        metrics = train_result.metrics
        metrics["train_samples"] = len(self.get_dataset_split("train"))
        metrics["perplexity"] = math.exp(metrics["train_loss"])
        self.trainer.log_metrics("train", metrics)
        self.trainer.save_metrics("train", metrics)

        # this includes saving the state, optimizer and scheduler
        self.trainer.save_model(output_dir=self._output_dir)

    def run_sequential_stages(self, checkpoint: Optional[str] = None):
        """
        Run the recipe stage by stage, allowing for alternating between one-shot and
        finetuning flows. Optionally save the model output at the end of each stage

        :param checkpoint: optional checkpoint to pick up a stage from
        """
        recipe_obj = Recipe.create_instance(self._recipe_args.recipe)
        with self.trainer.accelerator.main_process_first():
            checkpoint_dir = self._model_args.model
            completed_stages = get_completed_stages(checkpoint_dir)

        self.trainer.accelerator.wait_for_everyone()
        do_preprocess = True

        for stage in recipe_obj.stages:
            # validate stage
            stage_name = stage.group
            run_type = stage.infer_run_type()
            if not run_type:
                raise ValueError(
                    f"a valid stage type ({[e.value for e in StageRunType]}) "
                    "must be provided in run_stages mode. Either add a run_type "
                    "attribute to each stage in the recipe or include it as part of "
                    "the stage name."
                )

            # setup checkpoint dir, TODO: this should be optional
            self._output_dir = os.path.join(
                self.parent_output_dir, "stage_" + stage_name
            )
            with self.trainer.accelerator.main_process_first():
                if not os.path.exists(self._output_dir):
                    os.makedirs(self._output_dir)
                save_completed_stages(self._output_dir, completed_stages)
            self._training_args.output_dir = self._output_dir

            # run stage
            if run_type is StageRunType.ONESHOT:
                from llmcompressor import Oneshot

                model = get_session_model()
                self._model_args.model = model

                oneshot = Oneshot.from_args(
                    model_args=self._model_args,
                    data_args=self._data_args,
                    recipe_args=self._recipe_args,
                    output_dir=self._training_args.output_dir,
                    do_preprocess=do_preprocess,
                )

                calib_data = format_calibration_data(
                    tokenized_dataset=self.get_dataset_split("calibration"),
                    num_calibration_samples=self._data_args.num_calibration_samples,
                    do_shuffle=self._data_args.shuffle_calibration_samples,
                    collate_fn=self._data_args.data_collator,
                    accelerator=self.trainer.accelerator,
                )

                if do_preprocess:
                    do_preprocess = False
                oneshot.apply_recipe_modifiers(
                    calibration_dataloader=calib_data,
                    recipe_stage=stage_name,
                )
            elif run_type is StageRunType.TRAIN:
                self.train(checkpoint=checkpoint, stage=stage_name)

            checkpoint = None

<<<<<<< HEAD
            # save model between stages
            if (
                self._training_args.output_dir
                != TrainingArguments.__dataclass_fields__["output_dir"].default
                and self.trainer.accelerator.is_main_process
            ):
                save_checkpoint(
=======
            if self._training_args.output_dir:
                save_model_and_recipe(
                    model=self.trainer.model,
>>>>>>> d810e4ab
                    save_path=self._output_dir,
                    model=self.trainer.model,
                    processor=self.processor,
                    save_safetensors=self._training_args.save_safetensors,
                    save_compressed=self._model_args.save_compressed,
                )
            self.trainer.accelerator.wait_for_everyone()

            # save stage to checkpoint dir
            if self.trainer.accelerator.is_main_process:
                completed_stages.append(stage_name)
                save_completed_stages(self._output_dir, completed_stages)

            # setup for next stage
            session = active_session()
            session.reset_stage()

            # synchronize and clean up memory
            self.trainer.accelerator.wait_for_everyone()
            self.trainer.model = get_session_model()
            torch.cuda.empty_cache()
            self.trainer.accelerator.free_memory()
            self.trainer.accelerator.wait_for_everyone()<|MERGE_RESOLUTION|>--- conflicted
+++ resolved
@@ -27,11 +27,6 @@
     make_dataset_splits,
 )
 from llmcompressor.typing import Processor
-<<<<<<< HEAD
-from llmcompressor.utils.fsdp.helpers import is_fsdp_model
-=======
-from llmcompressor.utils.fsdp.helpers import save_model_and_recipe
->>>>>>> d810e4ab
 
 
 class StageRunner:
@@ -230,7 +225,6 @@
 
             checkpoint = None
 
-<<<<<<< HEAD
             # save model between stages
             if (
                 self._training_args.output_dir
@@ -238,11 +232,6 @@
                 and self.trainer.accelerator.is_main_process
             ):
                 save_checkpoint(
-=======
-            if self._training_args.output_dir:
-                save_model_and_recipe(
-                    model=self.trainer.model,
->>>>>>> d810e4ab
                     save_path=self._output_dir,
                     model=self.trainer.model,
                     processor=self.processor,
