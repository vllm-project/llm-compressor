import math
import os
import re
from typing import List, Optional

import torch
from loguru import logger
from torch.utils.data import Dataset

from llmcompressor.core import active_session
from llmcompressor.pytorch.model_load.helpers import (
    get_completed_stages,
    get_session_model,
    save_completed_stages,
)
from llmcompressor.pytorch.utils import tensors_to_device
from llmcompressor.recipe import Recipe, StageRunType
from llmcompressor.transformers.finetune.data import TextGenerationDataset
from llmcompressor.transformers.finetune.data.data_args import DataTrainingArguments
from llmcompressor.transformers.finetune.data.data_helpers import (
    format_calibration_data,
    make_dataset_splits,
)
from llmcompressor.transformers.finetune.model_args import ModelArguments
from llmcompressor.transformers.finetune.training_args import TrainingArguments
<<<<<<< HEAD
from llmcompressor.utils import Processor
=======
from llmcompressor.typing import Processor
>>>>>>> 1aba16dc
from llmcompressor.utils.fsdp.helpers import is_fsdp_model, save_model_and_recipe


class StageRunner:
    """
    Launcher class for train, eval and one_shot flows. Manages data splits for each
    flow and configurations. In the future this class will also handle alternating
    between the different flows

    LifeCycle
        - populate_datasets()
        - set_trainer()
        - train() / evaluate() / predict()

    :param model_args: Arguments pertaining to model/config/processor
    :param data_args: Arguments pertaining to what data to use for different flows
    :param training_args: Arguments pertaining to training loop configuration
    :model: unwrapped model to run flows on
    """

    def __init__(
        self,
        data_args: "DataTrainingArguments",
        model_args: "ModelArguments",
        training_args: "TrainingArguments",
    ):
        self._data_args = data_args
        self._model_args = model_args
        self._training_args = training_args

        self.datasets = {}
        self.trainer = None
<<<<<<< HEAD
=======
        self.processor = None
>>>>>>> 1aba16dc
        self.parent_output_dir = self._training_args.output_dir
        self._output_dir = self._training_args.output_dir

    def populate_datasets(self, processor: Processor, add_labels: bool = True):
        """
        Loads datasets for each flow based on data_args, stores a Dataset for each
        enabled flow in self.datasets

        :param processor: processor or tokenizer to use for dataset tokenization
        :param add_labels: if True, add labels column to dataset splits
        """
        if self._data_args.dataset is None:
            self.processor = self._model_args.processor
            logger.info(
                "Running oneshot without calibration data. This is expected for "
                "weight-only and dynamic quantization"
            )
            return

        splits = self._data_args.splits
        tokenized_datasets = {}

        def _get_split_name(inp_str):
            # strip out split name, for ex train[60%:] -> train
            match = re.match(r"(\w*)\[.*\]", inp_str)
            if match is not None:
                return match.group(1)
            return inp_str

        if splits is None:
            splits = {"all": None}
        elif isinstance(splits, str):
            splits = {_get_split_name(splits): splits}
        elif isinstance(splits, List):
            splits = {_get_split_name(s): s for s in splits}

        # default to custom dataset if dataset provided isn't a string
        registry_id = (
            self._data_args.dataset
            if isinstance(self._data_args.dataset, str)
            else "custom"
        )
        for split_name, split_str in splits.items():
            dataset_manager = TextGenerationDataset.load_from_registry(
                registry_id,
                data_args=self._data_args,
                split=split_str,
                processor=processor,
            )
            tokenized_datasets[split_name] = dataset_manager(add_labels=add_labels)

        self.datasets = make_dataset_splits(
            tokenized_datasets,
            do_train=self._training_args.do_train,
            do_eval=self._training_args.do_eval,
            do_predict=self._training_args.do_predict,
            do_oneshot=self._training_args.do_oneshot,
        )
<<<<<<< HEAD
=======
        self.processor = processor
>>>>>>> 1aba16dc

    def get_dataset_split(self, split_name: str) -> Dataset:
        """
        Retrieve a dataset split by name

        :param split_name: name of dataset split to return
        :return: dataset split labeled by split_name
        """
        return self.datasets.get(split_name, None)

    def one_shot(self, stage: Optional[str] = None):
        """
        Run oneshot calibration on the active model

        :param stage: which stage of the recipe to run, or None to run whole recipe
        """
        logger.info("*** One Shot ***")

        calib_data = None
        if self.get_dataset_split("calibration") is not None:
            calib_data = format_calibration_data(
                tokenized_dataset=self.get_dataset_split("calibration"),
                num_calibration_samples=self._data_args.num_calibration_samples,
                do_shuffle=self._data_args.shuffle_calibration_samples,
                collate_fn=self._data_args.data_collator,
                accelerator=self.trainer.accelerator,
            )

            # if we don't run a forward pass after initializing the FSDP model for the
            # first time, calls to summon_full_params will fail ¯\_(ツ)_/¯
            if is_fsdp_model(self.trainer.model):
                dummy_inp = dict(next(iter(calib_data)))
                model_device = next(self.trainer.model.parameters()).device
                dummy_inp = tensors_to_device(dummy_inp, model_device)
                with torch.no_grad():
                    self.trainer.model(**dummy_inp)

        self.trainer.accelerator.wait_for_everyone()

        self.trainer.one_shot(calibration_data=calib_data, stage=stage)

    def train(self, checkpoint: str, stage: Optional[str] = None):
        """
        Run trainer's training loop on train_dataset, saving the resulting model to
        output_dir

        :param checkpoint: Optional checkpoint to resume from
        :param stage: which stage of the recipe to run, or None to run whole recipe
        """
        logger.info("*** Train ***")
        train_result = self.trainer.train(
            resume_from_checkpoint=checkpoint, stage=stage
        )
        metrics = train_result.metrics
        metrics["train_samples"] = len(self.get_dataset_split("train"))
        metrics["perplexity"] = math.exp(metrics["train_loss"])
        self.trainer.log_metrics("train", metrics)
        self.trainer.save_metrics("train", metrics)

        # this includes saving the state, optimizer and scheduler
        self.trainer.save_model(output_dir=self._output_dir)

    def evaluate(self):
        """
        Run trainer's evaluation loop on eval_dataset, logging the desired metrics
        """
        logger.info("*** Evaluate ***")
        metrics = self.trainer.evaluate(self.get_dataset_split("validation"))

        metrics["eval_samples"] = len(self.get_dataset_split("validation"))
        self.trainer.log_metrics("eval", metrics)
        self.trainer.save_metrics("eval", metrics)

    def predict(self):
        """
        Run trainer's prediction loop on predict_dataset, logging the desired metrics
        """
        logger.info("*** Predict ***")
        results = self.trainer.predict(self.dataset["test"])
        metrics = results.metrics

        metrics["predict_samples"] = len(self.dataset["test"])
        self.trainer.log_metrics("predict", metrics)
        self.trainer.save_metrics("predict", metrics)

    def run_sequential_stages(self, checkpoint: Optional[str] = None):
        """
        Run the recipe stage by stage, allowing for alternating between one-shot and
        finetuning flows. Optionally save the model output at the end of each stage

        :param checkpoint: optional checkpoint to pick up a stage from
        """

        recipe_obj = Recipe.create_instance(self._training_args.recipe)
        with self.trainer.accelerator.main_process_first():
            checkpoint_dir = self._model_args.model
            completed_stages = get_completed_stages(checkpoint_dir)

        self.trainer.accelerator.wait_for_everyone()

        for stage in recipe_obj.stages:
            # validate stage
            stage_name = stage.group
            run_type = stage.infer_run_type()
            if not run_type:
                raise ValueError(
                    f"a valid stage type ({[e.value for e in StageRunType]}) "
                    "must be provided in run_stages mode. Either add a run_type "
                    "attribute to each stage in the recipe or include it as part of "
                    "the stage name."
                )

            # just load structure if stage has already applied
            if stage_name in completed_stages:
                self.trainer.initialize_structure(stage=stage)
                self.trainer.accelerator.wait_for_everyone()
                continue

            # setup checkpoint dir, TODO: this should be optional
            self._output_dir = os.path.join(
                self.parent_output_dir, "stage_" + stage_name
            )
            with self.trainer.accelerator.main_process_first():
                if not os.path.exists(self._output_dir):
                    os.makedirs(self._output_dir)
                save_completed_stages(self._output_dir, completed_stages)
            self._training_args.output_dir = self._output_dir

            # run stage
            if run_type is StageRunType.ONESHOT:
                self.one_shot(stage=stage_name)
            elif run_type is StageRunType.TRAIN:
                self.train(checkpoint=checkpoint, stage=stage_name)
            checkpoint = None

            if (
                self._training_args.output_dir
                != TrainingArguments.__dataclass_fields__["output_dir"].default
            ):
                save_model_and_recipe(
                    model=self.trainer.model,
                    save_path=self._output_dir,
                    processor=self.processor,
                    save_safetensors=self._training_args.save_safetensors,
                    save_compressed=self._training_args.save_compressed,
                )

            # save stage to checkpoint dir
            if self.trainer.accelerator.is_main_process:
                completed_stages.append(stage_name)
                save_completed_stages(self._output_dir, completed_stages)

            # setup for next stage
            session = active_session()
            session.reset_stage()

            # synchronize and clean up memory
            self.trainer.accelerator.wait_for_everyone()
            self.trainer.model = get_session_model()
            torch.cuda.empty_cache()
            self.trainer.accelerator.free_memory()
            self.trainer.accelerator.wait_for_everyone()<|MERGE_RESOLUTION|>--- conflicted
+++ resolved
@@ -23,11 +23,7 @@
 )
 from llmcompressor.transformers.finetune.model_args import ModelArguments
 from llmcompressor.transformers.finetune.training_args import TrainingArguments
-<<<<<<< HEAD
-from llmcompressor.utils import Processor
-=======
 from llmcompressor.typing import Processor
->>>>>>> 1aba16dc
 from llmcompressor.utils.fsdp.helpers import is_fsdp_model, save_model_and_recipe
 
 
@@ -60,10 +56,6 @@
 
         self.datasets = {}
         self.trainer = None
-<<<<<<< HEAD
-=======
-        self.processor = None
->>>>>>> 1aba16dc
         self.parent_output_dir = self._training_args.output_dir
         self._output_dir = self._training_args.output_dir
 
@@ -122,10 +114,6 @@
             do_predict=self._training_args.do_predict,
             do_oneshot=self._training_args.do_oneshot,
         )
-<<<<<<< HEAD
-=======
-        self.processor = processor
->>>>>>> 1aba16dc
 
     def get_dataset_split(self, split_name: str) -> Dataset:
         """
