import math
import os
import re
from typing import List, Optional

import torch
from loguru import logger
from torch.utils.data import Dataset
from transformers import PreTrainedModel

from llmcompressor.args import (
    DatasetArguments,
    ModelArguments,
    RecipeArguments,
    TrainingArguments,
)
from llmcompressor.core import active_session
from llmcompressor.pytorch.model_load.helpers import (
    get_completed_stages,
    get_session_model,
    save_checkpoint,
    save_completed_stages,
)
from llmcompressor.recipe import Recipe, StageRunType
from llmcompressor.transformers.finetune.data import TextGenerationDataset
from llmcompressor.typing import Processor


class StageRunner:
    """
    Launcher class for train, and one_shot flows. Manages data splits for each
    flow and configurations. In the future this class will also handle alternating
    between the different flows

    LifeCycle
        - populate_datasets()
        - set_trainer()
        - train()

    :param model_args: Arguments pertaining to model/config/processor
    :param dataset_args: Arguments pertaining to what data to use for different flows
    :param training_args: Arguments pertaining to training loop configuration
    :model: unwrapped model to run flows on
    """

    def __init__(
        self,
        dataset_args: "DatasetArguments",
        model_args: "ModelArguments",
        training_args: "TrainingArguments",
        recipe_args: "RecipeArguments",
    ):
        self._dataset_args = dataset_args
        self._model_args = model_args
        self._training_args = training_args
        self._recipe_args = recipe_args

        self.datasets = {}
        self.trainer = None
        self.processor = None
        self.parent_output_dir = self._training_args.output_dir
        self._output_dir = self._training_args.output_dir

    def populate_datasets(self, processor: Processor, add_labels: bool = True):
        """
        Loads datasets for each flow based on dataset_args, stores a Dataset for each
        enabled flow in self.datasets

        :param processor: processor or tokenizer to use for dataset tokenization
        :param add_labels: if True, add labels column to dataset splits
        """
<<<<<<< HEAD

        if self._data_args.dataset is None:
=======
        if self._dataset_args.dataset is None:
>>>>>>> 391b202f
            self.processor = self._model_args.processor
            logger.info(
                "Running oneshot without calibration data. This is expected for "
                "weight-only and dynamic quantization"
            )
            return

        splits = self._dataset_args.splits
        tokenized_datasets = {}

        def _get_split_name(inp_str):
            # strip out split name, for ex train[60%:] -> train
            match = re.match(r"(\w*)\[.*\]", inp_str)
            if match is not None:
                return match.group(1)
            return inp_str

        if splits is None:
            splits = {"all": None}
        elif isinstance(splits, str):
            splits = {_get_split_name(splits): splits}
        elif isinstance(splits, List):
            splits = {_get_split_name(s): s for s in splits}

        # default to custom dataset if dataset provided isn't a string
        registry_id = (
            self._dataset_args.dataset
            if isinstance(self._dataset_args.dataset, str)
            else "custom"
        )
        for split_name, split_str in splits.items():
            dataset = self._dataset_args.dataset
            if hasattr(dataset, "column_names") and "input_ids" in dataset.column_names:
                # dataset is already tokenized
                tokenized_datasets[split_name] = dataset
            else:
                # dataset needs to be tokenized
                dataset_manager = TextGenerationDataset.load_from_registry(
                    registry_id,
                    dataset_args=self._dataset_args,
                    split=split_str,
                    processor=processor,
                )
                tokenized_datasets[split_name] = dataset_manager(add_labels=add_labels)

        from llmcompressor.datasets import make_dataset_splits

        self.datasets = make_dataset_splits(
            tokenized_datasets,
            do_train=self._training_args.do_train,
            do_oneshot=self._training_args.do_oneshot,
        )

    def get_dataset_split(self, split_name: str) -> Dataset:
        """
        Retrieve a dataset split by name

        :param split_name: name of dataset split to return
        :return: dataset split labeled by split_name
        """
        return self.datasets.get(split_name, None)

    def train(self, checkpoint: str, stage: Optional[str] = None):
        """
        Run trainer's training loop on train_dataset, saving the resulting model to
        output_dir

        :param checkpoint: Optional checkpoint to resume from
        :param stage: which stage of the recipe to run, or None to run whole recipe
        """
        logger.info("*** Train ***")
        train_result = self.trainer.train(
            resume_from_checkpoint=checkpoint, stage=stage
        )
        metrics = train_result.metrics
        metrics["train_samples"] = len(self.get_dataset_split("train"))
        metrics["perplexity"] = math.exp(metrics["train_loss"])
        self.trainer.log_metrics("train", metrics)
        self.trainer.save_metrics("train", metrics)

        # this includes saving the state, optimizer and scheduler
        self.trainer.save_model(output_dir=self._output_dir)

    def run_sequential_stages(
        self, model: PreTrainedModel, checkpoint: Optional[str] = None
    ):
        """
        Run the recipe stage by stage, allowing for alternating between one-shot and
        finetuning flows. Optionally save the model output at the end of each stage

        :param checkpoint: optional checkpoint to pick up a stage from
        """

        recipe_obj = Recipe.create_instance(self._recipe_args.recipe)
        with self.trainer.accelerator.main_process_first():
            checkpoint_dir = self._model_args.model
            completed_stages = get_completed_stages(checkpoint_dir)

        self.trainer.accelerator.wait_for_everyone()
        do_preprocess = True

        for stage in recipe_obj.stages:
            # validate stage
            stage_name = stage.group
            run_type = stage.infer_run_type()
            if not run_type:
                raise ValueError(
                    f"a valid stage type ({[e.value for e in StageRunType]}) "
                    "must be provided in run_stages mode. Either add a run_type "
                    "attribute to each stage in the recipe or include it as part of "
                    "the stage name."
                )

            # setup checkpoint dir, TODO: this should be optional
            self._output_dir = os.path.join(
                self.parent_output_dir, "stage_" + stage_name
            )
            with self.trainer.accelerator.main_process_first():
                if not os.path.exists(self._output_dir):
                    os.makedirs(self._output_dir)
                save_completed_stages(self._output_dir, completed_stages)
            self._training_args.output_dir = self._output_dir

            # run stage
            if run_type is StageRunType.ONESHOT:
                from llmcompressor import Oneshot
                from llmcompressor.datasets import format_calibration_data

                self._model_args.model = model

                oneshot = Oneshot.from_args(
                    model_args=self._model_args,
                    dataset_args=self._dataset_args,
                    recipe_args=self._recipe_args,
                    output_dir=self._training_args.output_dir,
                    do_preprocess=do_preprocess,
                )

                calib_data = format_calibration_data(
                    tokenized_dataset=self.get_dataset_split("calibration"),
<<<<<<< HEAD
                    num_calibration_samples=self._data_args.num_calibration_samples,
                    do_shuffle=self._data_args.shuffle_calibration_samples,
                    collate_fn=self._data_args.data_collator,
=======
                    num_calibration_samples=self._dataset_args.num_calibration_samples,
                    do_shuffle=self._dataset_args.shuffle_calibration_samples,
                    collate_fn=self._dataset_args.data_collator,
                    accelerator=self.trainer.accelerator,
>>>>>>> 391b202f
                )

                if do_preprocess:
                    do_preprocess = False
                oneshot.apply_recipe_modifiers(
                    calibration_dataloader=calib_data,
                    recipe_stage=stage_name,
                )
            elif run_type is StageRunType.TRAIN:
                self.train(checkpoint=checkpoint, stage=stage_name)

            checkpoint = None

            # save model between stages
            if (
                self._training_args.output_dir
                != TrainingArguments.__dataclass_fields__["output_dir"].default
                and self.trainer.accelerator.is_main_process
            ):
                save_checkpoint(
                    save_path=self._output_dir,
                    model=self.trainer.model,
                    processor=self.processor,
                    save_safetensors=self._training_args.save_safetensors,
                    save_compressed=self._model_args.save_compressed,
                )
            self.trainer.accelerator.wait_for_everyone()

            # save stage to checkpoint dir
            if self.trainer.accelerator.is_main_process:
                completed_stages.append(stage_name)
                save_completed_stages(self._output_dir, completed_stages)

            # setup for next stage
            session = active_session()
            session.reset_stage()

            # synchronize and clean up memory
            self.trainer.accelerator.wait_for_everyone()
            self.trainer.model = get_session_model()
            torch.cuda.empty_cache()
            self.trainer.accelerator.free_memory()
            self.trainer.accelerator.wait_for_everyone()<|MERGE_RESOLUTION|>--- conflicted
+++ resolved
@@ -69,12 +69,7 @@
         :param processor: processor or tokenizer to use for dataset tokenization
         :param add_labels: if True, add labels column to dataset splits
         """
-<<<<<<< HEAD
-
-        if self._data_args.dataset is None:
-=======
         if self._dataset_args.dataset is None:
->>>>>>> 391b202f
             self.processor = self._model_args.processor
             logger.info(
                 "Running oneshot without calibration data. This is expected for "
@@ -215,16 +210,9 @@
 
                 calib_data = format_calibration_data(
                     tokenized_dataset=self.get_dataset_split("calibration"),
-<<<<<<< HEAD
                     num_calibration_samples=self._data_args.num_calibration_samples,
                     do_shuffle=self._data_args.shuffle_calibration_samples,
                     collate_fn=self._data_args.data_collator,
-=======
-                    num_calibration_samples=self._dataset_args.num_calibration_samples,
-                    do_shuffle=self._dataset_args.shuffle_calibration_samples,
-                    collate_fn=self._dataset_args.data_collator,
-                    accelerator=self.trainer.accelerator,
->>>>>>> 391b202f
                 )
 
                 if do_preprocess:
