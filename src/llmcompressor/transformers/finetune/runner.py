--- conflicted
+++ resolved
@@ -7,11 +7,7 @@
 from loguru import logger
 from torch.utils.data import Dataset
 
-<<<<<<< HEAD
-from llmcompressor.arg_parser import (
-=======
 from llmcompressor.args import (
->>>>>>> b55ec423
     DatasetArguments,
     ModelArguments,
     RecipeArguments,
