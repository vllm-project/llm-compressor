import math
import os
import re
from typing import List, Optional

import torch
from loguru import logger
from torch.utils.data import Dataset

from llmcompressor.args import (
    DatasetArguments,
    ModelArguments,
    RecipeArguments,
    TrainingArguments,
)
from llmcompressor.core import active_session
from llmcompressor.pytorch.model_load.helpers import (
    get_completed_stages,
    get_session_model,
    save_completed_stages,
)
from llmcompressor.recipe import Recipe, StageRunType
from llmcompressor.transformers.finetune.data import TextGenerationDataset
from llmcompressor.transformers.finetune.data.data_helpers import (
    format_calibration_data,
    make_dataset_splits,
)
from llmcompressor.typing import Processor
from llmcompressor.utils.fsdp.helpers import save_model_and_recipe


class StageRunner:
    """
    Launcher class for train, and one_shot flows. Manages data splits for each
    flow and configurations. In the future this class will also handle alternating
    between the different flows

    LifeCycle
        - populate_datasets()
        - set_trainer()
<<<<<<< HEAD
        - train() / evaluate()
=======
        - train() / predict()
>>>>>>> ffd3ef96

    :param model_args: Arguments pertaining to model/config/processor
    :param data_args: Arguments pertaining to what data to use for different flows
    :param training_args: Arguments pertaining to training loop configuration
    :model: unwrapped model to run flows on
    """

    def __init__(
        self,
        data_args: "DatasetArguments",
        model_args: "ModelArguments",
        training_args: "TrainingArguments",
        recipe_args: "RecipeArguments",
    ):
        self._data_args = data_args
        self._model_args = model_args
        self._training_args = training_args
        self._recipe_args = recipe_args

        self.datasets = {}
        self.trainer = None
        self.processor = None
        self.parent_output_dir = self._training_args.output_dir
        self._output_dir = self._training_args.output_dir

    def populate_datasets(self, processor: Processor, add_labels: bool = True):
        """
        Loads datasets for each flow based on data_args, stores a Dataset for each
        enabled flow in self.datasets

        :param processor: processor or tokenizer to use for dataset tokenization
        :param add_labels: if True, add labels column to dataset splits
        """
        if self._data_args.dataset is None:
            self.processor = self._model_args.processor
            logger.info(
                "Running oneshot without calibration data. This is expected for "
                "weight-only and dynamic quantization"
            )
            return

        splits = self._data_args.splits
        tokenized_datasets = {}

        def _get_split_name(inp_str):
            # strip out split name, for ex train[60%:] -> train
            match = re.match(r"(\w*)\[.*\]", inp_str)
            if match is not None:
                return match.group(1)
            return inp_str

        if splits is None:
            splits = {"all": None}
        elif isinstance(splits, str):
            splits = {_get_split_name(splits): splits}
        elif isinstance(splits, List):
            splits = {_get_split_name(s): s for s in splits}

        # default to custom dataset if dataset provided isn't a string
        registry_id = (
            self._data_args.dataset
            if isinstance(self._data_args.dataset, str)
            else "custom"
        )
        for split_name, split_str in splits.items():
            dataset = self._data_args.dataset
            if hasattr(dataset, "column_names") and "input_ids" in dataset.column_names:
                # dataset is already tokenized
                tokenized_datasets[split_name] = dataset
            else:
                # dataset needs to be tokenized
                dataset_manager = TextGenerationDataset.load_from_registry(
                    registry_id,
                    data_args=self._data_args,
                    split=split_str,
                    processor=processor,
                )
                tokenized_datasets[split_name] = dataset_manager(add_labels=add_labels)

        self.datasets = make_dataset_splits(
            tokenized_datasets,
            do_train=self._training_args.do_train,
<<<<<<< HEAD
            do_eval=self._training_args.do_eval,
=======
            do_predict=self._training_args.do_predict,
>>>>>>> ffd3ef96
            do_oneshot=self._training_args.do_oneshot,
        )

    def get_dataset_split(self, split_name: str) -> Dataset:
        """
        Retrieve a dataset split by name

        :param split_name: name of dataset split to return
        :return: dataset split labeled by split_name
        """
        return self.datasets.get(split_name, None)

    def train(self, checkpoint: str, stage: Optional[str] = None):
        """
        Run trainer's training loop on train_dataset, saving the resulting model to
        output_dir

        :param checkpoint: Optional checkpoint to resume from
        :param stage: which stage of the recipe to run, or None to run whole recipe
        """
        logger.info("*** Train ***")
        train_result = self.trainer.train(
            resume_from_checkpoint=checkpoint, stage=stage
        )
        metrics = train_result.metrics
        metrics["train_samples"] = len(self.get_dataset_split("train"))
        metrics["perplexity"] = math.exp(metrics["train_loss"])
        self.trainer.log_metrics("train", metrics)
        self.trainer.save_metrics("train", metrics)

        # this includes saving the state, optimizer and scheduler
        self.trainer.save_model(output_dir=self._output_dir)

<<<<<<< HEAD
    def evaluate(self):
        """
        Run trainer's evaluation loop on eval_dataset, logging the desired metrics
        """
        logger.info("*** Evaluate ***")
        metrics = self.trainer.evaluate(self.get_dataset_split("validation"))

        metrics["eval_samples"] = len(self.get_dataset_split("validation"))
        self.trainer.log_metrics("eval", metrics)
        self.trainer.save_metrics("eval", metrics)
=======
    def predict(self):
        """
        Run trainer's prediction loop on predict_dataset, logging the desired metrics
        """
        logger.info("*** Predict ***")
        results = self.trainer.predict(self.dataset["test"])
        metrics = results.metrics

        metrics["predict_samples"] = len(self.dataset["test"])
        self.trainer.log_metrics("predict", metrics)
        self.trainer.save_metrics("predict", metrics)
>>>>>>> ffd3ef96

    def run_sequential_stages(self, checkpoint: Optional[str] = None):
        """
        Run the recipe stage by stage, allowing for alternating between one-shot and
        finetuning flows. Optionally save the model output at the end of each stage

        :param checkpoint: optional checkpoint to pick up a stage from
        """
        recipe_obj = Recipe.create_instance(self._recipe_args.recipe)
        with self.trainer.accelerator.main_process_first():
            checkpoint_dir = self._model_args.model
            completed_stages = get_completed_stages(checkpoint_dir)

        self.trainer.accelerator.wait_for_everyone()
        do_preprocess = True

        for stage in recipe_obj.stages:
            # validate stage
            stage_name = stage.group
            run_type = stage.infer_run_type()
            if not run_type:
                raise ValueError(
                    f"a valid stage type ({[e.value for e in StageRunType]}) "
                    "must be provided in run_stages mode. Either add a run_type "
                    "attribute to each stage in the recipe or include it as part of "
                    "the stage name."
                )

            # just load structure if stage has already applied
            if stage_name in completed_stages:
                self.trainer.initialize_structure(stage=stage)
                self.trainer.accelerator.wait_for_everyone()
                continue

            # setup checkpoint dir, TODO: this should be optional
            self._output_dir = os.path.join(
                self.parent_output_dir, "stage_" + stage_name
            )
            with self.trainer.accelerator.main_process_first():
                if not os.path.exists(self._output_dir):
                    os.makedirs(self._output_dir)
                save_completed_stages(self._output_dir, completed_stages)
            self._training_args.output_dir = self._output_dir

            # run stage
            if run_type is StageRunType.ONESHOT:
                from llmcompressor import Oneshot

                model = get_session_model()
                self._model_args.model = model

                oneshot = Oneshot.from_args(
                    model_args=self._model_args,
                    data_args=self._data_args,
                    recipe_args=self._recipe_args,
                    output_dir=self._training_args.output_dir,
                    do_preprocess=do_preprocess,
                )

                calib_data = format_calibration_data(
                    tokenized_dataset=self.get_dataset_split("calibration"),
                    num_calibration_samples=self._data_args.num_calibration_samples,
                    do_shuffle=self._data_args.shuffle_calibration_samples,
                    collate_fn=self._data_args.data_collator,
                    accelerator=self.trainer.accelerator,
                )

                if do_preprocess:
                    do_preprocess = False
                oneshot.apply_recipe_modifiers(
                    calibration_dataloader=calib_data,
                    recipe_stage=stage_name,
                )
            elif run_type is StageRunType.TRAIN:
                self.train(checkpoint=checkpoint, stage=stage_name)

            checkpoint = None

            if self._training_args.output_dir:
                save_model_and_recipe(
                    model=self.trainer.model,
                    save_path=self._output_dir,
                    processor=self.processor,
                    save_safetensors=self._training_args.save_safetensors,
                    save_compressed=self._model_args.save_compressed,
                )

            # save stage to checkpoint dir
            if self.trainer.accelerator.is_main_process:
                completed_stages.append(stage_name)
                save_completed_stages(self._output_dir, completed_stages)

            # setup for next stage
            session = active_session()
            session.reset_stage()

            # synchronize and clean up memory
            self.trainer.accelerator.wait_for_everyone()
            self.trainer.model = get_session_model()
            torch.cuda.empty_cache()
            self.trainer.accelerator.free_memory()
            self.trainer.accelerator.wait_for_everyone()<|MERGE_RESOLUTION|>--- conflicted
+++ resolved
@@ -38,11 +38,7 @@
     LifeCycle
         - populate_datasets()
         - set_trainer()
-<<<<<<< HEAD
-        - train() / evaluate()
-=======
-        - train() / predict()
->>>>>>> ffd3ef96
+        - train() 
 
     :param model_args: Arguments pertaining to model/config/processor
     :param data_args: Arguments pertaining to what data to use for different flows
@@ -125,11 +121,6 @@
         self.datasets = make_dataset_splits(
             tokenized_datasets,
             do_train=self._training_args.do_train,
-<<<<<<< HEAD
-            do_eval=self._training_args.do_eval,
-=======
-            do_predict=self._training_args.do_predict,
->>>>>>> ffd3ef96
             do_oneshot=self._training_args.do_oneshot,
         )
 
@@ -162,31 +153,6 @@
 
         # this includes saving the state, optimizer and scheduler
         self.trainer.save_model(output_dir=self._output_dir)
-
-<<<<<<< HEAD
-    def evaluate(self):
-        """
-        Run trainer's evaluation loop on eval_dataset, logging the desired metrics
-        """
-        logger.info("*** Evaluate ***")
-        metrics = self.trainer.evaluate(self.get_dataset_split("validation"))
-
-        metrics["eval_samples"] = len(self.get_dataset_split("validation"))
-        self.trainer.log_metrics("eval", metrics)
-        self.trainer.save_metrics("eval", metrics)
-=======
-    def predict(self):
-        """
-        Run trainer's prediction loop on predict_dataset, logging the desired metrics
-        """
-        logger.info("*** Predict ***")
-        results = self.trainer.predict(self.dataset["test"])
-        metrics = results.metrics
-
-        metrics["predict_samples"] = len(self.dataset["test"])
-        self.trainer.log_metrics("predict", metrics)
-        self.trainer.save_metrics("predict", metrics)
->>>>>>> ffd3ef96
 
     def run_sequential_stages(self, checkpoint: Optional[str] = None):
         """
