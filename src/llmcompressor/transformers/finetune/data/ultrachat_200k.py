# Copyright (c) 2021 - present / Neuralmagic, Inc. All Rights Reserved.
#
# Licensed under the Apache License, Version 2.0 (the "License");
# you may not use this file except in compliance with the License.
# You may obtain a copy of the License at
#
#    http://www.apache.org/licenses/LICENSE-2.0
#
# Unless required by applicable law or agreed to in writing,
# software distributed under the License is distributed on an "AS IS" BASIS,
# WITHOUT WARRANTIES OR CONDITIONS OF ANY KIND, either express or implied.
# See the License for the specific language governing permissions and
# limitations under the License.
from copy import deepcopy
from typing import TYPE_CHECKING
<<<<<<< HEAD
=======

from loguru import logger
>>>>>>> 148e6174

from llmcompressor.transformers.finetune.data import TextGenerationDataset
from llmcompressor.typing import Processor

if TYPE_CHECKING:
    from llmcompressor.transformers import DataTrainingArguments as DataArgs


@TextGenerationDataset.register(name="ultrachat_200k")
class UltraChatDataset(TextGenerationDataset):
    """
    Child text generation class for the Ultra Chat 200k dataset

    :param data_args: configuration settings for dataset loading
    :param split: split from dataset to load, for instance `test` or `train[:5%]`
    :param processor: processor or tokenizer to use on dataset
    """

<<<<<<< HEAD
=======
    DEFAULT_CHAT_TEMPLATE = (
        "{% for message in messages %}\n"
        "{% if message['role'] == 'user' %}\n"
        "{{ '<|user|>\n' + message['content'] + eos_token }}\n"
        "{% elif message['role'] == 'system' %}\n"
        "{{ '<|system|>\n' + message['content'] + eos_token }}\n"
        "{% elif message['role'] == 'assistant' %}\n"
        "{{ '<|assistant|>\n'  + message['content'] + eos_token }}\n"
        "{% endif %}\n"
        "{% if loop.last and add_generation_prompt %}\n"
        "{{ '<|assistant|>' }}\n{% endif %}\n{% endfor %}"
    )

>>>>>>> 148e6174
    def __init__(self, data_args: "DataArgs", split: str, processor: Processor):
        data_args = deepcopy(data_args)
        data_args.dataset = "HuggingFaceH4/ultrachat_200k"
        data_args.text_column = "messages"

        if split in ["train", "test"]:
            split += "_sft"

        super().__init__(data_args=data_args, split=split, processor=processor)
<<<<<<< HEAD
=======

        if (
            self.tokenizer is not None
            and getattr(self.tokenizer, "chat_template", None) is None
        ):
            # note that since tokenizer is a member of processor,
            # this change affects processor.apply_chat_template
            self.tokenizer.chat_template = self.DEFAULT_CHAT_TEMPLATE
            logger.warning(
                "tokenizer.chat_template is not set, using default chat template for "
                f"{self.__class__.__name__}"
            )
>>>>>>> 148e6174

    def dataset_template(self, sample):
        messages = sample["messages"]
        if messages[0]["role"] != "system":
            messages.insert(0, {"role": "system", "content": ""})

        return {
            "text": self.processor.apply_chat_template(
                messages, tokenize=False, add_generation_prompt=False
            )
        }<|MERGE_RESOLUTION|>--- conflicted
+++ resolved
@@ -13,11 +13,8 @@
 # limitations under the License.
 from copy import deepcopy
 from typing import TYPE_CHECKING
-<<<<<<< HEAD
-=======
 
 from loguru import logger
->>>>>>> 148e6174
 
 from llmcompressor.transformers.finetune.data import TextGenerationDataset
 from llmcompressor.typing import Processor
@@ -36,8 +33,6 @@
     :param processor: processor or tokenizer to use on dataset
     """
 
-<<<<<<< HEAD
-=======
     DEFAULT_CHAT_TEMPLATE = (
         "{% for message in messages %}\n"
         "{% if message['role'] == 'user' %}\n"
@@ -51,7 +46,6 @@
         "{{ '<|assistant|>' }}\n{% endif %}\n{% endfor %}"
     )
 
->>>>>>> 148e6174
     def __init__(self, data_args: "DataArgs", split: str, processor: Processor):
         data_args = deepcopy(data_args)
         data_args.dataset = "HuggingFaceH4/ultrachat_200k"
@@ -61,8 +55,6 @@
             split += "_sft"
 
         super().__init__(data_args=data_args, split=split, processor=processor)
-<<<<<<< HEAD
-=======
 
         if (
             self.tokenizer is not None
@@ -75,7 +67,6 @@
                 "tokenizer.chat_template is not set, using default chat template for "
                 f"{self.__class__.__name__}"
             )
->>>>>>> 148e6174
 
     def dataset_template(self, sample):
         messages = sample["messages"]
