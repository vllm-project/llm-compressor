import logging
import os
from typing import Any, Dict, Optional

from datasets import Dataset, load_dataset

LOGGER = logging.getLogger(__name__)
LABELS_MASK_VALUE = -100

__all__ = [
    "get_raw_dataset",
    "get_custom_datasets_from_path",
]


def get_raw_dataset(
    dataset_args,
    cache_dir: Optional[str] = None,
    streaming: Optional[bool] = False,
    **kwargs,
) -> Dataset:
    """
    Load the raw dataset from Hugging Face, using cached copy if available

    :param cache_dir: disk location to search for cached dataset
    :param streaming: True to stream data from Hugging Face, otherwise download
    :return: the requested dataset

    """
    raw_datasets = load_dataset(
        dataset_args.dataset,
        dataset_args.dataset_config_name,
        cache_dir=cache_dir,
        streaming=streaming,
        trust_remote_code=dataset_args.trust_remote_code_data,
        **kwargs,
    )
    return raw_datasets


def get_custom_datasets_from_path(path: str, ext: str = "json") -> Dict[str, str]:
    """
    Get a dictionary of custom datasets from a directory path. Support HF's load_dataset
     for local folder datasets https://huggingface.co/docs/datasets/loading

    This function scans the specified directory path for files with a
     specific extension (default is '.json').
    It constructs a dictionary where the keys are either subdirectory names or
     direct dataset names (depending on the directory structure)
    and the values are either file paths (if only one file exists with that name) or
     lists of file paths (if multiple files exist).

    :param path: The path to the directory containing the dataset files.
    :param ext: The file extension to filter files by. Default is 'json'.

    :return: A dictionary mapping dataset names to their file paths or lists of
     file paths.

    Example:
        dataset = get_custom_datasets_from_path("/path/to/dataset/directory", "json")

    Note:
        If datasets are organized in subdirectories, the function constructs the
         dictionary with lists of file paths.
        If datasets are found directly in the main directory, they are included with
         their respective names.

    Accepts:
        - path\
            train.json
            test.json
            val.json

        - path\
            train\
                data1.json
                data2.json
                ...
            test\
                ...
            val\
                ...

    """
    data_files = {}

    if any(filename.endswith(ext) for filename in os.listdir(path)):
        # If there are files with the given extension in the path
        for filename in os.listdir(path):
            if filename.endswith(ext):
                name, _ = os.path.splitext(filename)
                data_files[name] = os.path.join(path, filename)
    else:
        # If datasets are organized in subdirectories
        for root, dirs, files in os.walk(path):
            for dir_name in dirs:
                dir_path = os.path.join(root, dir_name)
                dir_dataset = []
                for filename in os.listdir(dir_path):
                    if filename.endswith(ext):
                        file_path = os.path.join(dir_path, filename)
                        dir_dataset.append(file_path)
                if dir_dataset:
                    data_files[dir_name] = dir_dataset

    return transform_dataset_keys(data_files)


def transform_dataset_keys(data_files: Dict[str, Any]):
    """
    Transform dict keys to `train`, `val` or `test` for the given input dict
    if matches exist with the existing keys. Note that there can only be one
    matching file name.
    Ex. Folder(train_foo.json)           -> Folder(train.json)
        Folder(train1.json, train2.json) -> Same

    :param data_files: The dict where keys will be transformed
    """
    keys = set(data_files.keys())

    def transform_dataset_key(candidate: str) -> None:
        for key in keys:
            if candidate in key:
                if key == candidate:
                    return
                val = data_files.pop(key)
                data_files[candidate] = val

    def do_transform(candidate: str) -> bool:
        return sum(candidate in key for key in keys) == 1

    dataset_keys = ("train", "val", "test")
    for dataset_key in dataset_keys:
        if do_transform(dataset_key):
            transform_dataset_key(dataset_key)

<<<<<<< HEAD
    return data_files
=======
    return data_files


def get_calibration_dataloader(
    dataset_args,
    processor,
    add_labels: bool = False,  # for oneshot
    do_oneshot=True,
) -> torch.utils.data.DataLoader:
    """
    Loads datasets for each flow based on dataset_args, stores a Dataset for each
    enabled flow in self.datasets

    :param processor: processor or tokenizer to use for dataset tokenization
    :param add_labels: if True, add labels column to dataset splits
    """
    if dataset_args.dataset is None:
        logger.info(
            "Running oneshot without calibration data. This is expected for "
            "weight-only and dynamic quantization"
        )
        return

    splits = dataset_args.splits
    tokenized_datasets = {}

    def _get_split_name(inp_str):
        # strip out split name, for ex train[60%:] -> train
        match = re.match(r"(\w*)\[.*\]", inp_str)
        if match is not None:
            return match.group(1)
        return inp_str

    if splits is None:
        splits = {"all": None}
    elif isinstance(splits, str):
        splits = {_get_split_name(splits): splits}
    elif isinstance(splits, List):
        splits = {_get_split_name(s): s for s in splits}

    # default to custom dataset if dataset provided isn't a string
    registry_id = (
        dataset_args.dataset if isinstance(dataset_args.dataset, str) else "custom"
    )
    for split_name, split_str in splits.items():
        dataset = dataset_args.dataset
        if hasattr(dataset, "column_names") and "input_ids" in dataset.column_names:
            # dataset is already tokenized
            tokenized_datasets[split_name] = dataset
        else:
            # dataset needs to be tokenized
            from llmcompressor.transformers.finetune.data.base import (
                TextGenerationDataset,
            )

            dataset_manager = TextGenerationDataset.load_from_registry(
                registry_id,
                dataset_args=dataset_args,
                split=split_str,
                processor=processor,
            )
            tokenized_datasets[split_name] = dataset_manager(add_labels=add_labels)

    datasets = make_dataset_splits(
        tokenized_datasets,
        do_oneshot=do_oneshot,
    )

    calibration_dataset = datasets.get("calibration")

    return format_calibration_data(
        tokenized_dataset=calibration_dataset,
        num_calibration_samples=dataset_args.num_calibration_samples,
        do_shuffle=dataset_args.shuffle_calibration_samples,
        collate_fn=dataset_args.data_collator,
    )
>>>>>>> 391b202f
<|MERGE_RESOLUTION|>--- conflicted
+++ resolved
@@ -134,83 +134,4 @@
         if do_transform(dataset_key):
             transform_dataset_key(dataset_key)
 
-<<<<<<< HEAD
     return data_files
-=======
-    return data_files
-
-
-def get_calibration_dataloader(
-    dataset_args,
-    processor,
-    add_labels: bool = False,  # for oneshot
-    do_oneshot=True,
-) -> torch.utils.data.DataLoader:
-    """
-    Loads datasets for each flow based on dataset_args, stores a Dataset for each
-    enabled flow in self.datasets
-
-    :param processor: processor or tokenizer to use for dataset tokenization
-    :param add_labels: if True, add labels column to dataset splits
-    """
-    if dataset_args.dataset is None:
-        logger.info(
-            "Running oneshot without calibration data. This is expected for "
-            "weight-only and dynamic quantization"
-        )
-        return
-
-    splits = dataset_args.splits
-    tokenized_datasets = {}
-
-    def _get_split_name(inp_str):
-        # strip out split name, for ex train[60%:] -> train
-        match = re.match(r"(\w*)\[.*\]", inp_str)
-        if match is not None:
-            return match.group(1)
-        return inp_str
-
-    if splits is None:
-        splits = {"all": None}
-    elif isinstance(splits, str):
-        splits = {_get_split_name(splits): splits}
-    elif isinstance(splits, List):
-        splits = {_get_split_name(s): s for s in splits}
-
-    # default to custom dataset if dataset provided isn't a string
-    registry_id = (
-        dataset_args.dataset if isinstance(dataset_args.dataset, str) else "custom"
-    )
-    for split_name, split_str in splits.items():
-        dataset = dataset_args.dataset
-        if hasattr(dataset, "column_names") and "input_ids" in dataset.column_names:
-            # dataset is already tokenized
-            tokenized_datasets[split_name] = dataset
-        else:
-            # dataset needs to be tokenized
-            from llmcompressor.transformers.finetune.data.base import (
-                TextGenerationDataset,
-            )
-
-            dataset_manager = TextGenerationDataset.load_from_registry(
-                registry_id,
-                dataset_args=dataset_args,
-                split=split_str,
-                processor=processor,
-            )
-            tokenized_datasets[split_name] = dataset_manager(add_labels=add_labels)
-
-    datasets = make_dataset_splits(
-        tokenized_datasets,
-        do_oneshot=do_oneshot,
-    )
-
-    calibration_dataset = datasets.get("calibration")
-
-    return format_calibration_data(
-        tokenized_dataset=calibration_dataset,
-        num_calibration_samples=dataset_args.num_calibration_samples,
-        do_shuffle=dataset_args.shuffle_calibration_samples,
-        collate_fn=dataset_args.data_collator,
-    )
->>>>>>> 391b202f
