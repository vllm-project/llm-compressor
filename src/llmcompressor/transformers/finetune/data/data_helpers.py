--- conflicted
+++ resolved
@@ -97,29 +97,15 @@
 def make_dataset_splits(
     tokenized_datasets: Dict[str, Any],
     do_train: bool = False,
-<<<<<<< HEAD
-    do_eval: bool = False,
-=======
-    do_predict: bool = False,
->>>>>>> ffd3ef96
     do_oneshot: bool = False,
 ) -> Dict[str, Dataset]:
     """
     Restructures the datasets dictionary based on what tasks will be run
-<<<<<<< HEAD
-    (train, eval)
+    train
 
     :param tokenized_datasets: dictionary of processed datasets
-    :param do_train: Whether to store the train dataset
-    :param do_eval: Whether to store the validation dataset
-=======
-    (train, predict)
-
-    :param tokenized_datasets: dictionary of processed datasets
-    :param do_train: Whether to store the train dataset
-    :param do_predict: Whether to store the test dataset
->>>>>>> ffd3ef96
     :param do_oneshot: Whether to store the calibration dataset
+
     :return: Datasets to be used by the requested tasks
     """
 
@@ -129,27 +115,12 @@
         if isinstance(tokenized_datasets, Dataset):
             tokenized_datasets = {"train": tokenized_datasets}
 
-<<<<<<< HEAD
-    train_split = eval_split = calib_split = None
-=======
-    train_split = predict_split = calib_split = None
->>>>>>> ffd3ef96
+    train_split = calib_split = None
 
     if do_train:
         if "train" not in tokenized_datasets:
             raise ValueError("--do_train requires a train dataset")
         train_split = tokenized_datasets["train"]
-<<<<<<< HEAD
-    if do_eval:
-        if "validation" not in tokenized_datasets:
-            raise ValueError("--do_eval requires a validation dataset")
-        eval_split = tokenized_datasets["validation"]
-=======
-    if do_predict:
-        if "test" not in tokenized_datasets:
-            raise ValueError("--do_predict requires a test dataset")
-        predict_split = tokenized_datasets["test"]
->>>>>>> ffd3ef96
     if do_oneshot:
         calib_split = tokenized_datasets.get("calibration")
         if calib_split is None:
@@ -159,11 +130,6 @@
 
     split_datasets = {
         "train": train_split,
-<<<<<<< HEAD
-        "validation": eval_split,
-=======
-        "test": predict_split,
->>>>>>> ffd3ef96
         "calibration": calib_split,
     }
     return split_datasets
