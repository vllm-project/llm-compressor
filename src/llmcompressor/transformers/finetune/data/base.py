import inspect
from functools import cached_property
from inspect import _ParameterKind as Kind
from typing import Any, Callable, Dict, List, Union

from compressed_tensors.registry import RegistryMixin
from datasets import Dataset, IterableDataset
from datasets.formatting.formatting import LazyRow
from loguru import logger

<<<<<<< HEAD
from llmcompressor.arg_parser import DatasetArguments
=======
from llmcompressor.args import DatasetArguments
>>>>>>> b55ec423
from llmcompressor.transformers.finetune.data.data_helpers import (
    LABELS_MASK_VALUE,
    get_custom_datasets_from_path,
    get_raw_dataset,
)
from llmcompressor.transformers.utils.preprocessing_functions import (
    PreprocessingFunctionRegistry,
)
from llmcompressor.typing import DatasetType, Processor
from llmcompressor.utils import import_from_path


class TextGenerationDataset(RegistryMixin):
    """
    Base class for text datasets. Applies the following transformations to a dataset
    in order to prepare the dataset to be loaded by a dataloader

    1. Load dataset from huggingface or local cache
    2. Preprocess dataset according to preprocess function or chat/dataset template
    3. Tokenize dataset using model tokenizer/processor
    4. Apply post processing such as grouping text and/or adding labels for finetuning

    :param data_args: configuration settings for dataset loading
    :param split: split from dataset to load, for instance `test` or `train[:5%]`
    :param processor: processor or tokenizer to use on dataset
    """

    # used to mask out the prompt so prompt tokens do not contribute to training loss
    PROMPT_KEY = "prompt"

    def __init__(
        self,
        data_args: DatasetArguments,
        split: str,
        processor: Processor,
    ):
        self.data_args = data_args
        self.split = split
        self.processor = processor

        # get tokenizer
        self.tokenizer = getattr(self.processor, "tokenizer", self.processor)

        if self.tokenizer is not None:
            # fill in pad token
            if not self.tokenizer.pad_token:
                self.tokenizer.pad_token = self.tokenizer.eos_token

            # configure sequence length
            max_seq_length = data_args.max_seq_length
            if data_args.max_seq_length > self.tokenizer.model_max_length:
                logger.warning(
                    f"The max_seq_length passed ({max_seq_length}) is larger than "
                    f"maximum length for model ({self.tokenizer.model_max_length}). "
                    f"Using max_seq_length={self.tokenizer.model_max_length}."
                )
            self.max_seq_length = min(
                data_args.max_seq_length, self.tokenizer.model_max_length
            )

            # configure padding
            self.padding = (
                False
                if self.data_args.concatenate_data
                else "max_length"
                if self.data_args.pad_to_max_length
                else False
            )

        else:
            self.max_seq_length = None
            self.padding = False

    def __call__(self, add_labels: bool = True) -> DatasetType:
        dataset = self.data_args.dataset

        if isinstance(dataset, str):
            # load dataset: load from huggingface or disk
            dataset = self.load_dataset()
        logger.debug(f"Raw dataset: {get_columns(dataset)}")

        if self.preprocess is not None:
            # preprocess: apply template or preprocessing function
            dataset = self.map(
                dataset,
                self.preprocess,
                batched=False,
                num_proc=self.data_args.preprocessing_num_workers,
                desc="Preprocessing",
            )
            logger.debug(f"Dataset after preprocessing: {get_columns(dataset)}")

        # rename and remove columns match processor kwargs
        dataset = self.rename_columns(dataset)
        logger.debug(f"Dataset after column renaming: {get_columns(dataset)}")

        # use processor.model_input_names to determine if the ds is already tokenized
        model_input_names = getattr(self.processor, "model_input_names", ["input_ids"])
        if not any(col_name in model_input_names for col_name in get_columns(dataset)):
            # tokenize/ process
            dataset = self.filter_tokenizer_args(dataset)
            logger.debug(f"Tokenizer args after filtering: {get_columns(dataset)}")
            dataset = self.map(
                dataset,
                self.tokenize,
                batched=False,  # batching is not well supported for vision processors
                keep_in_memory=True,  # bug occurs when not batched and not in memory,
                # subsequent ds.map calls are always batched,
                # regardless of `batched` argument
                remove_columns=get_columns(dataset),  # assumes that input names
                # and output names are disjoint
                num_proc=self.data_args.preprocessing_num_workers,
                load_from_cache_file=not self.data_args.overwrite_cache,
                desc="Tokenizing",
            )
            logger.debug(f"Model kwargs after tokenizing: {get_columns(dataset)}")

        if self.data_args.concatenate_data:
            # postprocess: group text
            dataset = self.map(
                dataset,
                self.group_text,
                batched=True,
                num_proc=self.data_args.preprocessing_num_workers,
                load_from_cache_file=not self.data_args.overwrite_cache,
                desc="Concatenating data",
            )
            logger.debug(f"Model kwargs after concatenating: {get_columns(dataset)}")

        if add_labels:
            # postprocess: add labels
            dataset = self.map(
                dataset,
                self.add_labels,
                batched=False,  # not compatible with batching, need row lengths
                num_proc=self.data_args.preprocessing_num_workers,
                load_from_cache_file=not self.data_args.overwrite_cache,
                desc="Adding labels",
            )
            logger.debug(f"Model kwargs after adding labels: {get_columns(dataset)}")

        elif self.PROMPT_KEY in get_columns(dataset):
            dataset = dataset.remove_columns(self.PROMPT_KEY)
            logger.debug("Removed prompt key")

        logger.debug(f"Model kwargs after postprocessing: {get_columns(dataset)}")
        return dataset

    def load_dataset(self):
        """
        Load the raw dataset from Hugging Face, using cached copy if available

        :param cache_dir: disk location to search for cached dataset
        :return: the requested dataset
        """
        if self.data_args.dataset_path is not None:
            if self.data_args.dvc_data_repository is not None:
                self.data_args.raw_kwargs["storage_options"] = {
                    "url": self.data_args.dvc_data_repository
                }
                self.data_args.raw_kwargs["data_files"] = self.data_args.dataset_path
            else:
                self.data_args.raw_kwargs["data_files"] = get_custom_datasets_from_path(
                    self.data_args.dataset_path,
                    self.data_args.dataset
                    if hasattr(self.data_args, "dataset")
                    else self.data_args.dataset_name,
                )

        logger.debug(f"Loading dataset {self.data_args.dataset}")
        return get_raw_dataset(
            self.data_args,
            None,
            split=self.split,
            streaming=self.data_args.streaming,
            **self.data_args.raw_kwargs,
        )

    @cached_property
    def preprocess(self) -> Union[Callable[[LazyRow], Any], None]:
        """
        The function must return keys which correspond to processor/tokenizer kwargs,
        optionally including PROMPT_KEY
        """
        preprocessing_func = self.data_args.preprocessing_func

        if callable(preprocessing_func):
            return preprocessing_func

        if isinstance(preprocessing_func, str):
            if ":" in preprocessing_func:
                # load func_name from "/path/to/file.py:func_name"
                return import_from_path(preprocessing_func)
            else:
                # load from the registry
                return PreprocessingFunctionRegistry.get_value_from_registry(
                    name=preprocessing_func
                )

        return self.dataset_template

    @property
    def dataset_template(self) -> Union[Callable[[Any], Any], None]:
        return None

    def rename_columns(self, dataset: DatasetType) -> DatasetType:
        # rename columns to match processor/tokenizer kwargs
        column_names = get_columns(dataset)
        if self.data_args.text_column in column_names and "text" not in column_names:
            logger.debug(f"Renaming column `{self.data_args.text_column}` to `text`")
            dataset = dataset.rename_column(self.data_args.text_column, "text")

        return dataset

    def filter_tokenizer_args(self, dataset: DatasetType) -> DatasetType:
        # assumes that inputs are not passed via self.processor.__call__ args and kwargs
        signature = inspect.signature(self.processor.__call__)
        tokenizer_args = set(
            key
            for key, param in signature.parameters.items()
            if param.kind not in (Kind.VAR_POSITIONAL, Kind.VAR_KEYWORD)
        )
        logger.debug(
            f"Found processor args `{tokenizer_args}`. Removing all other columns"
        )

        column_names = get_columns(dataset)
        return dataset.remove_columns(
            list(set(column_names) - set(tokenizer_args) - set([self.PROMPT_KEY]))
        )

    def tokenize(self, data: LazyRow) -> Dict[str, Any]:
        # separate prompt
        prompt = data.pop(self.PROMPT_KEY, None)

        # tokenize
        data = self.processor(
            **data,
            padding=self.padding,
            max_length=self.max_seq_length,
            truncation=True,
        )

        # store unpadded prompt so we can mask out correct number of elements in labels
        if prompt is not None:
            data[self.PROMPT_KEY] = self.processor(
                text=prompt,
                max_length=self.max_seq_length,
                truncation=True,
            )["input_ids"]

        return data

    def group_text(self, data: LazyRow) -> Dict[str, Any]:
        concatenated_data = {k: sum(data[k], []) for k in data.keys()}
        total_length = len(concatenated_data[list(data.keys())[0]])
        total_length = (total_length // self.max_seq_length) * self.max_seq_length
        result = {
            k: [
                t[i : i + self.max_seq_length]
                for i in range(0, total_length, self.max_seq_length)
            ]
            for k, t in concatenated_data.items()
        }
        return result

    def add_labels(self, data: LazyRow) -> LazyRow:
        if "pixel_values" in data:
            raise NotImplementedError(
                "Label masking for vision datasets has not been implemented yet"
            )

        # if the dataset uses prompts, mask them out so they don't contribute
        # to the loss calculation
        prompt_len = 0
        if self.PROMPT_KEY in data:
            prompt_len = len(data[self.PROMPT_KEY])
        data["labels"] = data["input_ids"].copy()
        data["labels"][:prompt_len] = [LABELS_MASK_VALUE] * prompt_len

        # mask out padding in the labels as well
        padding = len(data["attention_mask"]) - sum(data["attention_mask"])
        if padding > 0:
            data["labels"][-padding:] = [LABELS_MASK_VALUE] * padding
        return data

    def map(
        self,
        dataset: Union[Dataset, IterableDataset],
        function: Callable[[Any], Any],
        **kwargs,
    ) -> Union[Dataset, IterableDataset]:
        """
        Wrapper function around Dataset.map and IterableDataset.map.

        If the dataset is streaming (in the case of IterableDataset), non-applicable
        arguments are ignored and the dataset features are resolved
        """
        if isinstance(dataset, IterableDataset):
            # remove arguments that don't apply to streaming
            kwargs.pop("num_proc", None)
            kwargs.pop("load_from_cache_file", None)
            kwargs.pop("desc", None)
            kwargs.pop("keep_in_memory", None)

        dataset = dataset.map(function, **kwargs)

        if isinstance(dataset, IterableDataset):
            dataset = dataset._resolve_features()

        return dataset


def get_columns(dataset: DatasetType) -> List[str]:
    column_names = dataset.column_names
    if isinstance(column_names, dict):
        column_names = sum(column_names.values(), [])

    return column_names<|MERGE_RESOLUTION|>--- conflicted
+++ resolved
@@ -8,11 +8,7 @@
 from datasets.formatting.formatting import LazyRow
 from loguru import logger
 
-<<<<<<< HEAD
-from llmcompressor.arg_parser import DatasetArguments
-=======
 from llmcompressor.args import DatasetArguments
->>>>>>> b55ec423
 from llmcompressor.transformers.finetune.data.data_helpers import (
     LABELS_MASK_VALUE,
     get_custom_datasets_from_path,
