--- conflicted
+++ resolved
@@ -2,7 +2,7 @@
 from typing import TYPE_CHECKING
 
 from llmcompressor.transformers.finetune.data import TextGenerationDataset
-from llmcompressor.utils import Processor
+from llmcompressor.typing import Processor
 
 if TYPE_CHECKING:
     from llmcompressor.transformers import DataTrainingArguments as DataArgs
@@ -18,18 +18,9 @@
     :param processor: processor or tokenizer to use on dataset
     """
 
-<<<<<<< HEAD
     def __init__(self, data_args: "DataArgs", split: str, processor: Processor):
         data_args = deepcopy(data_args)
         data_args.dataset = "allenai/c4"
         data_args.text_column = "text"
 
-        super().__init__(data_args=data_args, split=split, processor=processor)
-=======
-    def __init__(self, data_args, split, processor):
-        data_args = deepcopy(data_args)
-        data_args.dataset = "allenai/c4"
-        super().__init__(
-            text_column="text", data_args=data_args, split=split, processor=processor
-        )
->>>>>>> 1aba16dc
+        super().__init__(data_args=data_args, split=split, processor=processor)