from copy import deepcopy
from typing import TYPE_CHECKING

from llmcompressor.transformers.finetune.data import TextGenerationDataset
from llmcompressor.typing import Processor

if TYPE_CHECKING:
<<<<<<< HEAD
    from llmcompressor.arg_parser import DatasetArguments
=======
    from llmcompressor.args import DatasetArguments
>>>>>>> b55ec423


@TextGenerationDataset.register(name="c4")
class C4Dataset(TextGenerationDataset):
    """
    Child text generation class for the C4 dataset

    :param data_args: configuration settings for dataset loading
    :param split: split from dataset to load, for instance `test` or `train[:5%]`
    :param processor: processor or tokenizer to use on dataset
    """

    def __init__(self, data_args: "DatasetArguments", split: str, processor: Processor):
        data_args = deepcopy(data_args)
        data_args.dataset = "allenai/c4"
        data_args.text_column = "text"

        super().__init__(data_args=data_args, split=split, processor=processor)<|MERGE_RESOLUTION|>--- conflicted
+++ resolved
@@ -5,11 +5,7 @@
 from llmcompressor.typing import Processor
 
 if TYPE_CHECKING:
-<<<<<<< HEAD
-    from llmcompressor.arg_parser import DatasetArguments
-=======
     from llmcompressor.args import DatasetArguments
->>>>>>> b55ec423
 
 
 @TextGenerationDataset.register(name="c4")
