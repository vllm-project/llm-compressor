from dataclasses import dataclass, field
from typing import Any, Callable, Dict, List, Optional, Union

from transformers import DefaultDataCollator


@dataclass
class DVCDatasetArguments:
    """
    Arguments for training using DVC
    """

    dvc_data_repository: Optional[str] = field(
        default=None,
        metadata={"help": "Path to repository used for dvc_dataset_path"},
    )


@dataclass
class CustomDatasetArguments(DVCDatasetArguments):
    """
    Arguments for training using custom datasets
    """

    dataset_path: Optional[str] = field(
        default=None,
        metadata={
            "help": (
                "Path to the custom dataset. Supports json, csv, dvc. "
                "For DVC, the to dvc dataset to load, of format dvc://path. "
                "For csv or json, the path containing the dataset. "
            ),
        },
    )

    text_column: str = field(
        default="text",
        metadata={
            "help": (
                "Optional key to be used as the `text` input to tokenizer/processor "
                "after dataset preprocesssing"
            )
        },
    )

    remove_columns: Union[None, str, List] = field(
        default=None,
        metadata={"help": "Column names to remove after preprocessing (deprecated)"},
    )

    preprocessing_func: Union[None, str, Callable] = field(
        default=None,
        metadata={
            "help": (
                "Typically a function which applies a chat template. Can take the form "
                "of either a function to apply to the dataset, a name defined in "
                "src/llmcompressor/transformers/utils/preprocessing_functions.py, or "
                "a path to a function definition of the form /path/to/file.py:func"
            )
        },
    )

    data_collator: Callable[[Any], Any] = field(
        default_factory=lambda: DefaultDataCollator(),
        metadata={"help": "The function to used to form a batch from the dataset"},
    )


@dataclass
class DatasetArguments(CustomDatasetArguments):
    """
    Arguments pertaining to what data we are going to input our model for
    calibration, training

    Using `HfArgumentParser` we can turn this class into argparse
    arguments to be able to specify them on the command line
    """

    dataset: Optional[str] = field(
        default=None,
        metadata={
            "help": (
                "The name of the dataset to use (via the datasets library). "
                "Supports input as a string or DatasetDict from HF"
            )
        },
    )
    dataset_config_name: Optional[str] = field(
        default=None,
        metadata={
            "help": ("The configuration name of the dataset to use"),
        },
    )
    max_seq_length: int = field(
        default=384,
        metadata={
            "help": "The maximum total input sequence length after tokenization. "
            "Sequences longer  than this will be truncated, sequences shorter will "
            "be padded."
        },
    )
    concatenate_data: bool = field(
        default=False,
        metadata={
            "help": "Whether or not to concatenate datapoints to fill max_seq_length"
        },
    )
    raw_kwargs: Dict = field(
        default_factory=dict,
        metadata={"help": "Additional keyboard args to pass to datasets load_data"},
    )
    splits: Union[None, str, List, Dict] = field(
        default=None,
        metadata={"help": "Optional percentages of each split to download"},
    )
    num_calibration_samples: Optional[int] = field(
        default=512,
        metadata={"help": "Number of samples to use for one-shot calibration"},
    )
    shuffle_calibration_samples: Optional[bool] = field(
        default=True,
        metadata={
            "help": "whether to shuffle the dataset before selecting calibration data"
        },
    )
    streaming: Optional[bool] = field(
        default=False,
        metadata={"help": "True to stream data from a cloud dataset"},
    )
    overwrite_cache: bool = field(
        default=False,
        metadata={"help": "Overwrite the cached preprocessed datasets or not."},
    )
    preprocessing_num_workers: Optional[int] = field(
        default=None,
        metadata={"help": "The number of processes to use for the preprocessing."},
    )
    pad_to_max_length: bool = field(
        default=True,
        metadata={
            "help": "Whether to pad all samples to `max_seq_length`. If False, "
            "will pad the samples dynamically when batching to the maximum length "
            "in the batch (which can be faster on GPU but will be slower on TPU)."
        },
    )
    max_train_samples: Optional[int] = field(
        default=None,
        metadata={
            "help": "For debugging purposes or quicker training, truncate the number "
            "of training examples to this value if set."
        },
    )
<<<<<<< HEAD
    max_eval_samples: Optional[int] = field(
        default=None,
        metadata={
            "help": "For debugging purposes or quicker training, truncate the number "
            "of evaluation examples to this value if set."
=======
    max_predict_samples: Optional[int] = field(
        default=None,
        metadata={
            "help": (
                "For debugging purposes or quicker training, truncate the number of "
                "prediction examples to this value if set."
            ),
>>>>>>> ffd3ef96
        },
    )
    min_tokens_per_module: Optional[float] = field(
        default=None,
        metadata={
            "help": (
                "The minimum percentage of tokens (out of the total number) "
                "that the module should 'receive' throughout the forward "
                "pass of the calibration. If a module receives fewer tokens, "
                "a warning will be logged. Defaults to 1/num_of_experts."
                "note: this argument is only relevant for MoE models"
            ),
        },
    )
    trust_remote_code_data: bool = field(
        default=False,
        metadata={
            "help": "Whether or not to allow for datasets defined on the Hub using "
            "a dataset script. This option should only be set to True for "
            "repositories you trust and in which you have read the code, as it "
            "will execute code present on the Hub on your local machine."
        },
    )<|MERGE_RESOLUTION|>--- conflicted
+++ resolved
@@ -150,23 +150,6 @@
             "of training examples to this value if set."
         },
     )
-<<<<<<< HEAD
-    max_eval_samples: Optional[int] = field(
-        default=None,
-        metadata={
-            "help": "For debugging purposes or quicker training, truncate the number "
-            "of evaluation examples to this value if set."
-=======
-    max_predict_samples: Optional[int] = field(
-        default=None,
-        metadata={
-            "help": (
-                "For debugging purposes or quicker training, truncate the number of "
-                "prediction examples to this value if set."
-            ),
->>>>>>> ffd3ef96
-        },
-    )
     min_tokens_per_module: Optional[float] = field(
         default=None,
         metadata={
