<<<<<<< HEAD
from typing import Optional, Tuple
=======
from pathlib import PosixPath
from typing import Optional
>>>>>>> 391b202f

from loguru import logger
from torch.utils.data import DataLoader
from transformers import PreTrainedModel

from llmcompressor.args import parse_args
from llmcompressor.core.session_functions import active_session
from llmcompressor.entrypoints.utils import post_process, pre_process
from llmcompressor.transformers.finetune.data.data_helpers import (
    get_calibration_dataloader,
)
<<<<<<< HEAD
from llmcompressor.transformers.utils.helpers import resolve_processor_from_model_args
=======
from llmcompressor.transformers.finetune.text_generation import (
    initialize_model_from_path,
    initialize_processor_from_path,
)
from llmcompressor.transformers.sparsification.compressed_tensors_utils import (
    modify_save_pretrained,
    patch_tied_tensors_bug,
)
>>>>>>> 391b202f

__all__ = ["Oneshot", "oneshot"]


class Oneshot:
    """
    Class responsible for carrying out one-shot calibration on a pretrained model.

    This class handles the entire lifecycle of one-shot calibration, including
    preprocessing (model and tokenizer/processor initialization), model optimization
    (quantization or sparsification), and postprocessing (saving outputs). The
    intructions for model optimization can be specified by using a recipe.

    - **Input Keyword Arguments:**
        `kwargs` are parsed into:
        - `model_args`: Arguments for loading and configuring a pretrained model
          (e.g., `AutoModelForCausalLM`).
        - `dataset_args`: Arguments for dataset-related configurations, such as
          calibration dataloaders.
        - `recipe_args`: Arguments for defining and configuring recipes that specify
          optimization actions.

        Parsers are defined in `src/llmcompressor/args/`.

    - **Lifecycle Overview:**
        The oneshot calibration lifecycle consists of three steps:
        1. **Preprocessing**:
            - Instantiates a pretrained model and tokenizer/processor.
            - Ensures input and output embedding layers are untied if they share
              tensors.
            - Patches the model to include additional functionality for saving with
              quantization configurations.
        2. **Oneshot Calibration**:
            - Optimizes the model using a global `CompressionSession` and applies
              recipe-defined modifiers (e.g., `GPTQModifier`, `SparseGPTModifier`)
        3. **Postprocessing**:
            - Saves the model, tokenizer/processor, and configuration to the specified
              `output_dir`.

    - **Usage:**
        ```python
        oneshot = Oneshot(model=model, recipe=recipe, dataset=dataset)
        oneshot()

        # Access the processed components
        model = oneshot.model
        processor = oneshot.processor
        recipe = oneshot.recipe
        ```

    Methods:
        __init__(**kwargs):
            Initializes the `Oneshot` object by parsing input arguments, performing
            preprocessing, and setting instance attributes.

        run(**kwargs):
            Performs the one-shot calibration process by preparing a calibration
            dataloader, applying recipe modifiers to the model, and executing
            postprocessing steps.

        save():
            Saves the calibrated model and tokenizer/processor to the specified
            `output_dir`. Supports saving in compressed formats based on model
            arguments.

        apply_recipe_modifiers(calibration_dataloader, **kwargs):
            Applies lifecycle actions (e.g., `initialize`, `finalize`) using modifiers
            defined in the recipe. Each action is executed via the global
            `CompressionSession`.

        _pre_process():
            Handles preprocessing steps, including model initialization,
            tokenizer/processor setup, and resolving tied embedding issues.

        check_tied_embeddings():
            Logs a warning if `tie_word_embeddings=True`, which may interfere with
            saving in the one-shot workflow.

        _post_process():
            Executes postprocessing steps such as saving the model and resetting
            lifecycle actions, especially when a custom `output_dir` is specified.
    """

    def __init__(
        self,
        **kwargs,
    ):
        """
        Initializes the `Oneshot` class with provided arguments.

        Parses the input keyword arguments into `model_args`, `dataset_args`, and
        `recipe_args`. Performs preprocessing to initialize the model and
        tokenizer/processor.

        :param model_args: ModelArguments parameters, responsible for controlling
            model loading and saving logic
        :param dataset_args: DatasetArguments parameters, responsible for controlling
            dataset loading, preprocessing and dataloader loading
        :param recipe_args: RecipeArguments parameters, responsible for containing
            recipe-related parameters
        :param output_dir: Path to save the output model after carrying out oneshot

        """
        model_args, dataset_args, recipe_args, _, output_dir = parse_args(**kwargs)

        self.model_args = model_args
        self.dataset_args = dataset_args
        self.recipe_args = recipe_args
        self.output_dir = output_dir

        # Set instance attributes
        self.model = self.model_args.model
        self.processor = self.model_args.processor
        self.recipe = self.recipe_args.recipe

    @classmethod
    def from_args(
        cls,
        model_args,
        dataset_args,
        recipe_args,
        output_dir,
        do_preprocess: bool = True,
    ):
        """
        Used only for the stage runner to populate the args.
        """
        instance = super().__new__(cls)
        instance.model_args = model_args
        instance.dataset_args = dataset_args
        instance.recipe_args = recipe_args
        instance.output_dir = output_dir

        # only run for the first oneshot call
        if do_preprocess:
            pre_process(model_args)

        # Set instance attributes
        instance.model = instance.model_args.model
        instance.recipe = instance.recipe_args.recipe
        instance.processor = instance.model_args.processor

        return instance

    def __call__(self):
        """
        Performs one-shot calibration.

        This method prepares a calibration dataloader using dataset arguments and
        applies recipe-based modifiers to optimize the model. The lifecycle actions
        are executed sequentially, and the modified model is saved during
        postprocessing.

        """
        # TODO: move back once stage runner is removed
        # Preprocess the model and tokenizer/processor
        pre_process(self.model_args)
        self.model = self.model_args.model
        self.recipe = self.recipe_args.recipe
        self.processor = self.model_args.processor

        calibration_dataloader = get_calibration_dataloader(
            self.dataset_args, self.processor
        )
        self.apply_recipe_modifiers(
            calibration_dataloader=calibration_dataloader,
        )
        post_process(model_args=self.model_args, output_dir=self.output_dir)

    def save(self):
        """
        Saves the model and tokenizer/processor to the output directory.

        The model is saved in a compressed format if specified in `model_args`.
        The tokenizer or processor, if available, is also saved.

        Raises:
            ValueError: If saving fails due to an invalid `output_dir` or other issues.
        """
        self.model.save_pretrained(
            self.output_dir,
            save_compressed=self.model_args.save_compressed,
        )
        if self.processor is not None:
            self.processor.save_pretrained(self.output_dir)

    def apply_recipe_modifiers(
        self,
        calibration_dataloader: Optional[DataLoader],
        recipe_stage: Optional[str] = None,
    ):
        """
        Applies recipe modifiers to the model during the lifecycle.

        The modifiers are defined in the recipe and executed via lifecycle actions
        (`initialize`, `finalize`) through the global `CompressionSession`.


        :param: calibration_dataloader: Dataloader for calibration data.

        Raises:
            RuntimeError: If any modifier fails during execution.
        """

        session = active_session()

        session_kwargs = dict(
            model=self.model,
            recipe=self.recipe,
            recipe_args=self.recipe_args.recipe_args,
            calib_data=calibration_dataloader,
            start=-1,  # oneshot-specific argument
            copy_data=False,
            min_tokens_per_module=getattr(self, "min_tokens_per_module", None),
            recipe_stage=recipe_stage,
        )

        session.initialize(**session_kwargs)
        session.finalize(**session_kwargs)

<<<<<<< HEAD
=======
    def _pre_process(self):
        """
        Prepares the model and tokenizer/processor for calibration.

        - Initializes the model if it's specified as a path or string.
        - Applies patches to fix tied tensor issues and modifies `save_pretrained`
          behavior.
        - Initializes the processor if specified as a path or `None`.
        - Sets the minimum tokens per module if `dataset_args` are provided.

        Raises:
            FileNotFoundError: If the model or processor path is invalid.
        """
        self.check_tied_embeddings()

        # Initialize model
        if isinstance(self.model_args.model, (str, PosixPath)):
            self.model_args.model, _ = initialize_model_from_path(self.model_args)

        patch_tied_tensors_bug(self.model_args.model)
        modify_save_pretrained(self.model_args.model)

        # Initialize processor
        if isinstance(self.model_args.processor, (str, type(None))):
            self.model_args.processor = initialize_processor_from_path(
                self.model_args, self.model_args.model
            )
            # TODO: move to init once stage runner is removed
            self.processor = self.model_args.processor

        # Set minimum tokens per module if data arguments are provided
        if self.dataset_args:
            self.min_tokens_per_module = self.dataset_args.min_tokens_per_module

    def check_tied_embeddings(self):
        """
        Logs a warning if the model has tied word embeddings.

        The `tie_word_embeddings` flag may cause issues during saving in the one-shot
        calibration workflow due to shared tensor addresses.
        """
        if self.model_args.tie_word_embeddings:
            logger.debug(
                "The tie_word_embeddings flag is by default set to False. "
                "This guarantees that the one-shot algorithm saves the final "
                "weights without errors. Detected tie_word_embeddings=True. "
                "This may cause issues with the one-shot algorithm on save."
            )

    def _post_process(self):
        """
        Executes post-calibration steps.

        This method saves the model and resets lifecycle actions if the `output_dir`
        is not the default directory.

        Raises:
            ValueError: If saving fails due to invalid configurations.
        """
        if self.output_dir is not None:
            self.save()
            return

        logger.warning(
            "Optimized model not saved. To save, please provide",
            "`output_dir` as input arg.",
            "Ex. `oneshot(..., output_dir=...)`",
        )

>>>>>>> 391b202f

def oneshot(**kwargs) -> PreTrainedModel:
    one_shot = Oneshot(**kwargs)
    one_shot()

    return one_shot.model<|MERGE_RESOLUTION|>--- conflicted
+++ resolved
@@ -1,9 +1,5 @@
-<<<<<<< HEAD
+
 from typing import Optional, Tuple
-=======
-from pathlib import PosixPath
-from typing import Optional
->>>>>>> 391b202f
 
 from loguru import logger
 from torch.utils.data import DataLoader
@@ -15,18 +11,8 @@
 from llmcompressor.transformers.finetune.data.data_helpers import (
     get_calibration_dataloader,
 )
-<<<<<<< HEAD
 from llmcompressor.transformers.utils.helpers import resolve_processor_from_model_args
-=======
-from llmcompressor.transformers.finetune.text_generation import (
-    initialize_model_from_path,
-    initialize_processor_from_path,
-)
-from llmcompressor.transformers.sparsification.compressed_tensors_utils import (
-    modify_save_pretrained,
-    patch_tied_tensors_bug,
-)
->>>>>>> 391b202f
+
 
 __all__ = ["Oneshot", "oneshot"]
 
@@ -247,78 +233,6 @@
         session.initialize(**session_kwargs)
         session.finalize(**session_kwargs)
 
-<<<<<<< HEAD
-=======
-    def _pre_process(self):
-        """
-        Prepares the model and tokenizer/processor for calibration.
-
-        - Initializes the model if it's specified as a path or string.
-        - Applies patches to fix tied tensor issues and modifies `save_pretrained`
-          behavior.
-        - Initializes the processor if specified as a path or `None`.
-        - Sets the minimum tokens per module if `dataset_args` are provided.
-
-        Raises:
-            FileNotFoundError: If the model or processor path is invalid.
-        """
-        self.check_tied_embeddings()
-
-        # Initialize model
-        if isinstance(self.model_args.model, (str, PosixPath)):
-            self.model_args.model, _ = initialize_model_from_path(self.model_args)
-
-        patch_tied_tensors_bug(self.model_args.model)
-        modify_save_pretrained(self.model_args.model)
-
-        # Initialize processor
-        if isinstance(self.model_args.processor, (str, type(None))):
-            self.model_args.processor = initialize_processor_from_path(
-                self.model_args, self.model_args.model
-            )
-            # TODO: move to init once stage runner is removed
-            self.processor = self.model_args.processor
-
-        # Set minimum tokens per module if data arguments are provided
-        if self.dataset_args:
-            self.min_tokens_per_module = self.dataset_args.min_tokens_per_module
-
-    def check_tied_embeddings(self):
-        """
-        Logs a warning if the model has tied word embeddings.
-
-        The `tie_word_embeddings` flag may cause issues during saving in the one-shot
-        calibration workflow due to shared tensor addresses.
-        """
-        if self.model_args.tie_word_embeddings:
-            logger.debug(
-                "The tie_word_embeddings flag is by default set to False. "
-                "This guarantees that the one-shot algorithm saves the final "
-                "weights without errors. Detected tie_word_embeddings=True. "
-                "This may cause issues with the one-shot algorithm on save."
-            )
-
-    def _post_process(self):
-        """
-        Executes post-calibration steps.
-
-        This method saves the model and resets lifecycle actions if the `output_dir`
-        is not the default directory.
-
-        Raises:
-            ValueError: If saving fails due to invalid configurations.
-        """
-        if self.output_dir is not None:
-            self.save()
-            return
-
-        logger.warning(
-            "Optimized model not saved. To save, please provide",
-            "`output_dir` as input arg.",
-            "Ex. `oneshot(..., output_dir=...)`",
-        )
-
->>>>>>> 391b202f
 
 def oneshot(**kwargs) -> PreTrainedModel:
     one_shot = Oneshot(**kwargs)
