--- conflicted
+++ resolved
@@ -123,15 +123,10 @@
     Support logging only once using `.bind(log_once=True)`
 
     ```
-<<<<<<< HEAD
-    logger.bind(log_once=True).info("This will only log once")
-    logger.bind(log_once=True).info("This will only log once")
-=======
     logger.bind(log_once=False).info("This will log multiple times")
     logger.bind(log_once=False).info("This will log multiple times")
     logger.bind(log_once=True).info("This will only log once")
     logger.bind(log_once=True).info("This will only log once")  # skipped
->>>>>>> 2db8fab9
     ```
     """
     log_once = record["extra"].get("log_once", False)
