from trl import SFTConfig as TRLSFTConfig
from trl import SFTTrainer as TRLSFTTrainer

<<<<<<< HEAD
from llmcompressor.arg_parser import TrainingArguments
=======
from llmcompressor.args import TrainingArguments
>>>>>>> b55ec423
from llmcompressor.transformers.finetune.session_mixin import SessionManagerMixIn

__all__ = ["SFTTrainer"]


class SFTTrainer(SessionManagerMixIn, TRLSFTTrainer):
    def __init__(self, *args, **kwargs):
        sft_config_args = kwargs.get("args")
        if (
            sft_config_args is not None
            and sft_config_args.__class__.__name__ == "TrainingArguments"
        ):
            kwargs["args"] = SFTConfig(**sft_config_args.to_dict())
        super().__init__(*args, **kwargs)

    def _prepare_dataset(self, dataset, *args, **kwargs):
        if "input_ids" in dataset.column_names:
            # dataset is already tokenized, skip preprocessing
            return dataset

        return super()._prepare_dataset(dataset, *args, **kwargs)


class SFTConfig(TrainingArguments, TRLSFTConfig):
    """
    This class is needed to wrap the llmcompressor.transformers.TrainingArguments
    and TRLSFTConfig classes. This allows for the use of arguments and
    configurations from both classes when training a model.
    """

    def __init__(self, *args, **kwargs):
        super().__init__(*args, **kwargs)<|MERGE_RESOLUTION|>--- conflicted
+++ resolved
@@ -1,11 +1,8 @@
 from trl import SFTConfig as TRLSFTConfig
 from trl import SFTTrainer as TRLSFTTrainer
 
-<<<<<<< HEAD
-from llmcompressor.arg_parser import TrainingArguments
-=======
+
 from llmcompressor.args import TrainingArguments
->>>>>>> b55ec423
 from llmcompressor.transformers.finetune.session_mixin import SessionManagerMixIn
 
 __all__ = ["SFTTrainer"]
