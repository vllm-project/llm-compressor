--- conflicted
+++ resolved
@@ -1,10 +1,6 @@
 from datasets import load_dataset
-<<<<<<< HEAD
 from loguru import logger
-from transformers import AutoTokenizer
-=======
 from transformers import AutoModelForCausalLM, AutoTokenizer
->>>>>>> d36a5d6e
 
 from llmcompressor.transformers import oneshot
 
