--- conflicted
+++ resolved
@@ -57,13 +57,8 @@
 
 ```python
 from llmcompressor.modifiers.smoothquant import SmoothQuantModifier
-<<<<<<< HEAD
-from llmcompressor import oneshot
-from transformers import AutoModelForCausalLM
-=======
 from llmcompressor.modifiers.quantization import GPTQModifier
 from llmcompressor.transformers import oneshot
->>>>>>> 7fe4a6a5
 
 # Select quantization algorithm. In this case, we:
 #   * apply SmoothQuant to make the activations easier to quantize
