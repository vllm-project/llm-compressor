name: Test Checks (Transformers)
on:
  pull_request:
    branches: main
    types: [ labeled, synchronize ]
  push:
    branches: main

env:
  CADENCE: "commit"

jobs:
  detect-changes:
    runs-on: ubuntu-latest

    outputs:
      matched-changes: ${{ steps.changed-files.outputs.all_changed_files }}

    steps:
      - name: Checkout
        uses: actions/checkout@v4
        with:
          fetch-depth: 0
      - name: Get changed files
        id: changed-files
        uses: neuralmagic/nm-actions/actions/changed-files@14cecb6bf54cc9919b1d3f64881a364401b2ae62 # v1.16.0
        with:
          include-patterns: |-
            ^src/
            ^tests/
            ^\.github/workflows/test-check-transformers\.yaml$
            ^MANIFEST\.in$
            ^setup\.py$
          exclude-patterns: |-
            ^tests/e2e/
            ^tests/lmeval/
            ^tests/examples/
            \.md$

      - name: Log relevant output
        run: |
          echo "all changed files: ${{ steps.changed-files.outputs.all_changed_files }}"
        shell: bash

  transformers-tests:
    needs: [detect-changes]
    runs-on: gcp-k8s-vllm-l4-solo
    if: (contains(github.event.pull_request.labels.*.name, 'ready') || github.event_name == 'push') && needs.detect-changes.outputs.matched-changes != ''
    steps:
      - uses: actions/setup-python@v5
        with:
          python-version: '3.9'
      - uses: actions/checkout@v4
        with:
          fetch-depth: 0
          fetch-tags: true
      - name: "⚙️ Install dependencies"
        run: pip3 install -U pip setuptools && pip3 install .[dev]
      - uses: actions/checkout@v4
        with:
          repository: "neuralmagic/compressed-tensors"
          path: "compressed-tensors"
          fetch-depth: 0
          fetch-tags: true
      - name: "⚙️ Install compressed-tensors dependencies"
        id: install
        run: |
          pip3 uninstall -y compressed-tensors
          export GIT_CEILING_DIRECTORIES="$(pwd)"
          cd compressed-tensors
          BUILD_TYPE=nightly pip3 install .
      - name: "Clean compressed-tensors directory"
        run: rm -r compressed-tensors/
      - name: "🔬 Running transformers tests"
        if: (success() || failure()) && steps.install.outcome == 'success'
        run: |
          pytest -v tests/llmcompressor/transformers/compression
      - name: Run Finetune Tests
        if: (success() || failure()) && steps.install.outcome == 'success'
        run: |
          pytest -v tests/llmcompressor/transformers/finetune
      - name: Running GPTQ Tests
        if: (success() || failure()) && steps.install.outcome == 'success'
        run: |
          pytest -v tests/llmcompressor/transformers/gptq
      - name: Running ONESHOT Tests
        if: (success() || failure()) && steps.install.outcome == 'success'
        run: |
          pytest -v tests/llmcompressor/transformers/oneshot
      - name: Running Sparsification Tests
        if: (success() || failure()) && steps.install.outcome == 'success'
        run: |
          pytest tests/llmcompressor/transformers/sparsification -v
      - name: Running OBCQ Tests
        if: (success() || failure()) && steps.install.outcome == 'success'
        run: |
<<<<<<< HEAD
          pytest -v tests/llmcompressor/transformers/obcq
=======
          pytest -v tests/llmcompressor/transformers/obcq
      - name: Running KV Cache Tests
        if: (success() || failure()) && steps.install.outcome == 'success'
        run: |
          pytest -v tests/llmcompressor/transformers/kv_cache -k "not test_kv_cache_gptq_model_state_dict_attr"
>>>>>>> 74668f46
<|MERGE_RESOLUTION|>--- conflicted
+++ resolved
@@ -94,12 +94,8 @@
       - name: Running OBCQ Tests
         if: (success() || failure()) && steps.install.outcome == 'success'
         run: |
-<<<<<<< HEAD
-          pytest -v tests/llmcompressor/transformers/obcq
-=======
           pytest -v tests/llmcompressor/transformers/obcq
       - name: Running KV Cache Tests
         if: (success() || failure()) && steps.install.outcome == 'success'
         run: |
-          pytest -v tests/llmcompressor/transformers/kv_cache -k "not test_kv_cache_gptq_model_state_dict_attr"
->>>>>>> 74668f46
+          pytest -v tests/llmcompressor/transformers/kv_cache -k "not test_kv_cache_gptq_model_state_dict_attr"