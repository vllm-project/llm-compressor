--- conflicted
+++ resolved
@@ -123,13 +123,8 @@
       - name: Running Sparsification Tests
         if: (success() || failure()) && steps.install.outcome == 'success'
         run: |
-<<<<<<< HEAD
           pytest tests/llmcompressor/transformers/sparsification -v
           pytest tests/llmcompressor/transformers/test_clear_ml.py -v
-=======
-          pytest -v tests/llmcompressor/transformers/sparsification
-          ptyest -v tests/llmcompressor/transformers/test_clear_ml.py
->>>>>>> 8b313d55
       - name: Running OBCQ Tests
         if: (success() || failure()) && steps.install.outcome == 'success'
         run: |
